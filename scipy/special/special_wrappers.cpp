#include "special_wrappers.h"
#include "special.h"
#include "special/airy.h"
#include "special/amos.h"
#include "special/binom.h"
#include "special/bessel.h"
#include "special/expint.h"
#include "special/fresnel.h"
#include "special/gamma.h"
#include "special/hyp2f1.h"
#include "special/gamma.h"
#include "special/kelvin.h"
#include "special/lambertw.h"
#include "special/log_exp.h"
#include "special/loggamma.h"
#include "special/mathieu.h"
#include "special/par_cyl.h"
#include "special/specfun.h"
#include "special/sph_bessel.h"
#include "special/sph_harm.h"
#include "special/sphd_wave.h"
#include "special/struve.h"
#include "special/trig.h"
#include "special/wright_bessel.h"

#include "special/cephes/airy.h"
#include "special/cephes/beta.h"
#include "special/cephes/bdtr.h"
#include "special/cephes/ellpj.h"
#include "special/cephes/ellpk.h"
#include "special/cephes/expn.h"
#include "special/cephes/hyp2f1.h"
#include "special/cephes/fresnl.h"
#include "special/cephes/gamma.h"
#include "special/cephes/scipy_iv.h"
#include "special/cephes/jv.h"
#include "special/cephes/kolmogorov.h"
#include "special/cephes/nbdtr.h"
#include "special/cephes/ndtr.h"
#include "special/cephes/ndtri.h"
#include "special/cephes/pdtr.h"
#include "special/cephes/poch.h"
#include "special/cephes/polevl.h"
#include "special/cephes/sici.h"
#include "special/cephes/shichi.h"
#include "special/cephes/struve.h"
#include "special/cephes/unity.h"
#include "special/cephes/yn.h"

using namespace std;

namespace {

complex<double> to_complex(npy_cdouble z) {
    union {
        npy_cdouble cvalue;
        complex<double> value;
    } z_union{z};
    return z_union.value;
}

npy_cdouble to_ccomplex(complex<double> z) {
    union {
        complex<double> value;
        npy_cdouble cvalue;
    } z_union{z};
    return z_union.cvalue;
}

} // namespace

npy_cdouble chyp2f1_wrap(double a, double b, double c, npy_cdouble z) {
    return to_ccomplex(special::chyp2f1(a, b, c, to_complex(z)));
}

npy_cdouble chyp1f1_wrap(double a, double b, npy_cdouble z) {
    return to_ccomplex(special::chyp1f1(a, b, to_complex(z)));
}

double hypU_wrap(double a, double b, double x) { return special::hypu(a, b, x); }

double hyp1f1_wrap(double a, double b, double x) { return special::hyp1f1(a, b, x); }

void special_itairy(double x, double *apt, double *bpt, double *ant, double *bnt) {
    special::itairy(x, *apt, *bpt, *ant, *bnt);
}

double special_exp1(double x) { return special::exp1(x); }

npy_cdouble special_cexp1(npy_cdouble z) { return to_ccomplex(special::exp1(to_complex(z))); }

double special_expi(double x) { return special::expi(x); }

npy_cdouble special_cexpi(npy_cdouble z) { return to_ccomplex(special::expi(to_complex(z))); }

npy_double special_exprel(npy_double x) { return special::exprel(x); }

npy_cdouble cerf_wrap(npy_cdouble z) { return to_ccomplex(special::cerf(to_complex(z))); }

double special_itstruve0(double x) { return special::itstruve0(x); }

double special_it2struve0(double x) { return special::it2struve0(x); }

double special_itmodstruve0(double x) { return special::itmodstruve0(x); }

double special_ber(double x) { return special::ber(x); }

double special_bei(double x) { return special::bei(x); }

double special_ker(double x) { return special::ker(x); }

double special_kei(double x) { return special::kei(x); }

double special_berp(double x) { return special::berp(x); }

double special_beip(double x) { return special::beip(x); }

double special_kerp(double x) { return special::kerp(x); }

double special_keip(double x) { return special::keip(x); }

void special_ckelvin(double x, npy_cdouble *Be, npy_cdouble *Ke, npy_cdouble *Bep, npy_cdouble *Kep) {
    special::kelvin(
        x, *reinterpret_cast<complex<double> *>(Be), *reinterpret_cast<complex<double> *>(Ke),
        *reinterpret_cast<complex<double> *>(Bep), *reinterpret_cast<complex<double> *>(Kep)
    );
}

npy_cdouble hyp2f1_complex_wrap(double a, double b, double c, npy_cdouble z) {
    return to_ccomplex(special::hyp2f1(a, b, c, to_complex(z)));
}

<<<<<<< HEAD
double binom_wrap(double n, double k) {
    return special::binom(n, k);
}

void it1j0y0_wrap(double x, double *j0int, double *y0int) { special::it1j0y0(x, j0int, y0int); }
=======
void it1j0y0_wrap(double x, double *j0int, double *y0int) { special::it1j0y0(x, *j0int, *y0int); }
>>>>>>> d68238ff

void it2j0y0_wrap(double x, double *j0int, double *y0int) { special::it2j0y0(x, *j0int, *y0int); }

void it1i0k0_wrap(double x, double *i0int, double *k0int) { special::it1i0k0(x, *i0int, *k0int); }

void it2i0k0_wrap(double x, double *i0int, double *k0int) { special::it2i0k0(x, *i0int, *k0int); }

int cfresnl_wrap(npy_cdouble z, npy_cdouble *zfs, npy_cdouble *zfc) {
    special::cfresnl(to_complex(z), reinterpret_cast<complex<double> *>(zfs), reinterpret_cast<complex<double> *>(zfc));
    return 0;
}

double cem_cva_wrap(double m, double q) { return special::cem_cva(m, q); }

double sem_cva_wrap(double m, double q) { return special::sem_cva(m, q); }

void cem_wrap(double m, double q, double x, double *csf, double *csd) { special::cem(m, q, x, *csf, *csd); }

void sem_wrap(double m, double q, double x, double *csf, double *csd) { special::sem(m, q, x, *csf, *csd); }

void mcm1_wrap(double m, double q, double x, double *f1r, double *d1r) { special::mcm1(m, q, x, *f1r, *d1r); }

void msm1_wrap(double m, double q, double x, double *f1r, double *d1r) { special::msm1(m, q, x, *f1r, *d1r); }

void mcm2_wrap(double m, double q, double x, double *f2r, double *d2r) { special::mcm2(m, q, x, *f2r, *d2r); }

void msm2_wrap(double m, double q, double x, double *f2r, double *d2r) { special::msm2(m, q, x, *f2r, *d2r); }

double pmv_wrap(double m, double v, double x) { return special::pmv(m, v, x); }

void pbwa_wrap(double a, double x, double *wf, double *wd) { special::pbwa(a, x, *wf, *wd); }

void pbdv_wrap(double v, double x, double *pdf, double *pdd) { special::pbdv(v, x, *pdf, *pdd); }

void pbvv_wrap(double v, double x, double *pvf, double *pvd) { special::pbvv(v, x, *pvf, *pvd); }

double prolate_segv_wrap(double m, double n, double c) { return special::prolate_segv(m, n, c); }

double oblate_segv_wrap(double m, double n, double c) { return special::oblate_segv(m, n, c); }

double prolate_aswfa_nocv_wrap(double m, double n, double c, double x, double *s1d) {
    double s1f;
    special::prolate_aswfa_nocv(m, n, c, x, s1f, *s1d);

    return s1f;
}

double oblate_aswfa_nocv_wrap(double m, double n, double c, double x, double *s1d) {
    double s1f;
    special::oblate_aswfa_nocv(m, n, c, x, s1f, *s1d);

    return s1f;
}

void prolate_aswfa_wrap(double m, double n, double c, double cv, double x, double *s1f, double *s1d) {
    special::prolate_aswfa(m, n, c, cv, x, *s1f, *s1d);
}

void oblate_aswfa_wrap(double m, double n, double c, double cv, double x, double *s1f, double *s1d) {
    special::oblate_aswfa(m, n, c, cv, x, *s1f, *s1d);
}

double prolate_radial1_nocv_wrap(double m, double n, double c, double x, double *r1d) {
    double r1f;
    special::prolate_radial1_nocv(m, n, c, x, r1f, *r1d);

    return r1f;
}

double prolate_radial2_nocv_wrap(double m, double n, double c, double x, double *r2d) {
    double r2f;
    special::prolate_radial2_nocv(m, n, c, x, r2f, *r2d);

    return r2f;
}

void prolate_radial1_wrap(double m, double n, double c, double cv, double x, double *r1f, double *r1d) {
    special::prolate_radial1(m, n, c, cv, x, *r1f, *r1d);
}

void prolate_radial2_wrap(double m, double n, double c, double cv, double x, double *r2f, double *r2d) {
    special::prolate_radial2(m, n, c, cv, x, *r2f, *r2d);
}

double oblate_radial1_nocv_wrap(double m, double n, double c, double x, double *r1d) {
    double r1f;
    special::oblate_radial1_nocv(m, n, c, x, r1f, *r1d);

    return r1f;
}

double oblate_radial2_nocv_wrap(double m, double n, double c, double x, double *r2d) {
    double r2f;
    special::oblate_radial2_nocv(m, n, c, x, r2f, *r2d);

    return r2f;
}

void oblate_radial1_wrap(double m, double n, double c, double cv, double x, double *r1f, double *r1d) {
    special::oblate_radial1(m, n, c, cv, x, *r1f, *r1d);
}

void oblate_radial2_wrap(double m, double n, double c, double cv, double x, double *r2f, double *r2d) {
    special::oblate_radial2(m, n, c, cv, x, *r2f, *r2d);
}

void modified_fresnel_plus_wrap(double x, npy_cdouble *Fplus, npy_cdouble *Kplus) {
    special::modified_fresnel_plus(
        x, *reinterpret_cast<complex<double> *>(Fplus), *reinterpret_cast<complex<double> *>(Kplus)
    );
}

void modified_fresnel_minus_wrap(double x, npy_cdouble *Fminus, npy_cdouble *Kminus) {
    special::modified_fresnel_minus(
        x, *reinterpret_cast<complex<double> *>(Fminus), *reinterpret_cast<complex<double> *>(Kminus)
    );
}

double special_sinpi(double x) { return special::sinpi(x); }

npy_cdouble special_csinpi(npy_cdouble z) { return to_ccomplex(special::sinpi(to_complex(z))); }

double special_cospi(double x) { return special::cospi(x); }

void special_airy(double x, double *ai, double *aip, double *bi, double *bip) {
    special::airy(x, *ai, *aip, *bi, *bip);
}

void special_cairy(npy_cdouble z, npy_cdouble *ai, npy_cdouble *aip, npy_cdouble *bi, npy_cdouble *bip) {
    special::airy(
        to_complex(z), *reinterpret_cast<complex<double> *>(ai), *reinterpret_cast<complex<double> *>(aip),
        *reinterpret_cast<complex<double> *>(bi), *reinterpret_cast<complex<double> *>(bip)
    );
}

void special_airye(double z, double *ai, double *aip, double *bi, double *bip) {
    special::airye(z, *ai, *aip, *bi, *bip);
}

void special_cairye(npy_cdouble z, npy_cdouble *ai, npy_cdouble *aip, npy_cdouble *bi, npy_cdouble *bip) {
    special::airye(
        to_complex(z), *reinterpret_cast<complex<double> *>(ai), *reinterpret_cast<complex<double> *>(aip),
        *reinterpret_cast<complex<double> *>(bi), *reinterpret_cast<complex<double> *>(bip)
    );
}

double special_cyl_bessel_j(double v, double x) { return special::cyl_bessel_j(v, x); }

npy_cdouble special_ccyl_bessel_j(double v, npy_cdouble z) {
    return to_ccomplex(special::cyl_bessel_j(v, to_complex(z)));
}

double special_cyl_bessel_je(double v, double z) { return special::cyl_bessel_je(v, z); }

npy_cdouble special_ccyl_bessel_je(double v, npy_cdouble z) {
    return to_ccomplex(special::cyl_bessel_je(v, to_complex(z)));
}

double special_cyl_bessel_y(double v, double x) { return special::cyl_bessel_y(v, x); }

npy_cdouble special_ccyl_bessel_y(double v, npy_cdouble z) {
    return to_ccomplex(special::cyl_bessel_y(v, to_complex(z)));
}

double special_cyl_bessel_ye(double v, double z) { return special::cyl_bessel_ye(v, z); }

npy_cdouble special_ccyl_bessel_ye(double v, npy_cdouble z) {
    return to_ccomplex(special::cyl_bessel_ye(v, to_complex(z)));
}

double special_cyl_bessel_i(double v, double z) { return special::cyl_bessel_i(v, z); }

npy_cdouble special_ccyl_bessel_i(double v, npy_cdouble z) {
    return to_ccomplex(special::cyl_bessel_i(v, to_complex(z)));
}

double special_cyl_bessel_ie(double v, double z) { return special::cyl_bessel_ie(v, z); }

npy_cdouble special_ccyl_bessel_ie(double v, npy_cdouble z) {
    return to_ccomplex(special::cyl_bessel_ie(v, to_complex(z)));
}

double special_cyl_bessel_k_int(int n, double z) { return special::cyl_bessel_k(static_cast<double>(n), z); }

double special_cyl_bessel_k(double v, double z) { return special::cyl_bessel_k(v, z); }

npy_cdouble special_ccyl_bessel_k(double v, npy_cdouble z) {
    return to_ccomplex(special::cyl_bessel_k(v, to_complex(z)));
}

double special_cyl_bessel_ke(double v, double z) { return special::cyl_bessel_ke(v, z); }

npy_cdouble special_ccyl_bessel_ke(double v, npy_cdouble z) {
    return to_ccomplex(special::cyl_bessel_ke(v, to_complex(z)));
}

npy_cdouble special_ccyl_hankel_1(double v, npy_cdouble z) {
    return to_ccomplex(special::cyl_hankel_1(v, to_complex(z)));
}

npy_cdouble special_ccyl_hankel_1e(double v, npy_cdouble z) {
    return to_ccomplex(special::cyl_hankel_1e(v, to_complex(z)));
}

npy_cdouble special_ccyl_hankel_2(double v, npy_cdouble z) {
    return to_ccomplex(special::cyl_hankel_2(v, to_complex(z)));
}

npy_cdouble special_ccyl_hankel_2e(double v, npy_cdouble z) {
    return to_ccomplex(special::cyl_hankel_2e(v, to_complex(z)));
}

double special_binom(double n, double k) { return special::binom(n, k); }

double special_digamma(double z) { return special::digamma(z); }

npy_cdouble special_cdigamma(npy_cdouble z) { return to_ccomplex(special::digamma(to_complex(z))); }

double special_gamma(double x) { return special::gamma(x); }

npy_cdouble special_cgamma(npy_cdouble z) { return to_ccomplex(special::gamma(to_complex(z))); }

double special_rgamma(double x) { return special::rgamma(x); }

npy_cdouble special_crgamma(npy_cdouble z) { return to_ccomplex(special::rgamma(to_complex(z))); }

float special_expitf(float x) { return special::expit(x); };

double special_expit(double x) { return special::expit(x); };

npy_longdouble special_expitl(npy_longdouble x) { return special::expit(x); };

float special_log_expitf(float x) { return special::log_expit(x); };

double special_log_expit(double x) { return special::log_expit(x); };

npy_longdouble special_log_expitl(npy_longdouble x) { return special::log_expit(x); };

float special_logitf(float x) { return special::logit(x); };

double special_logit(double x) { return special::logit(x); };

npy_longdouble special_logitl(npy_longdouble x) { return special::logit(x); };

double special_loggamma(double x) { return special::loggamma(x); }

npy_cdouble special_cloggamma(npy_cdouble z) { return to_ccomplex(special::loggamma(to_complex(z))); }

double special_hyp2f1(double a, double b, double c, double z) { return special::hyp2f1(a, b, c, z); }

npy_cdouble special_chyp2f1(double a, double b, double c, npy_cdouble z) {
    return to_ccomplex(special::hyp2f1(a, b, c, to_complex(z)));
}

npy_cdouble special_lambertw(npy_cdouble z, long k, double tol) {
    return to_ccomplex(special::lambertw(to_complex(z), k, tol));
}

npy_cdouble special_sph_harm(long m, long n, double theta, double phi) {
    return to_ccomplex(::sph_harm(m, n, theta, phi));
}

npy_cdouble special_sph_harm_unsafe(double m, double n, double theta, double phi) {
    return to_ccomplex(::sph_harm(static_cast<long>(m), static_cast<long>(n), theta, phi));
}

double special_wright_bessel(double a, double b, double x) { return special::wright_bessel(a, b, x); }

double special_scaled_exp1(double x) { return special::scaled_exp1(x); }

double special_sph_bessel_j(long n, double x) { return special::sph_bessel_j(n, x); }

npy_cdouble special_csph_bessel_j(long n, npy_cdouble z) {
    return to_ccomplex(special::sph_bessel_j(n, to_complex(z)));
}

<<<<<<< HEAD
double cephes_hyp2f1_wrap(double a, double b, double c, double x) {
    return special::cephes::hyp2f1(a, b, c, x);
}

double cephes_airy_wrap(double x, double *ai, double *aip, double *bi, double *bip) {
    return special::cephes::airy(x, ai, aip, bi, bip);
}

double cephes_beta_wrap(double a, double b) {
    return special::cephes::beta(a, b);
}

double cephes_lbeta_wrap(double a, double b) {
    return special::cephes::lbeta(a, b);
}

double cephes_bdtr_wrap(double k, int n, double p) {
    return special::cephes::bdtr(k, n, p);
}

double cephes_bdtri_wrap(double k, int n, double y) {
    return special::cephes::bdtri(k, n, y);
}

double cephes_bdtrc_wrap(double k, int n, double p) {
    return special::cephes::bdtrc(k, n, p);
}

double cephes_cosm1_wrap(double x) {
    return special::cephes::cosm1(x);
}

double cephes_expm1_wrap(double x) {
    return special::cephes::expm1(x);
}

double cephes_expn_wrap(int n, double x) {
    return special::cephes::expn(n, x);
}

double cephes_log1p_wrap(double x) {
    return special::cephes::log1p(x);
}

double cephes_gamma_wrap(double x) {
    return special::cephes::Gamma(x);
}

double cephes_gammasgn_wrap(double x) {
    return special::cephes::gammasgn(x);
}

double cephes_lgam_wrap(double x) {
    return special::cephes::lgam(x);
}

double cephes_iv_wrap(double v, double x) {
    return special::cephes::iv(v, x);
}

double cephes_jv_wrap(double v, double x) {
    return special::cephes::jv(v, x);
}

int cephes_ellpj_wrap(double u, double m, double *sn, double *cn, double *dn, double *ph) {
    return special::cephes::ellpj(u, m, sn, cn, dn, ph);
}

double cephes_ellpk_wrap(double x) {
    return special::cephes::ellpk(x);
}

int cephes_fresnl_wrap(double xxa, double *ssa, double *cca) {
    return special::cephes::fresnl(xxa, ssa, cca);
}

double cephes_nbdtr_wrap(int k, int n, double p) {
    return special::cephes::nbdtr(k, n, p);
}

double cephes_nbdtrc_wrap(int k, int n, double p) {
    return special::cephes::nbdtrc(k, n, p);
}

double cephes_nbdtri_wrap(int k, int n, double p) {
    return special::cephes::nbdtri(k, n, p);
}

double cephes_ndtr_wrap(double x) {
    return special::cephes::ndtr(x);
}

double cephes_ndtri_wrap(double x) {
    return special::cephes::ndtri(x);
}

double cephes_pdtri_wrap(int k, double y) {
    return special::cephes::pdtri(k, y);
}

double cephes_poch_wrap(double x, double m) {
    return special::cephes::poch(x, m);
}

int cephes_sici_wrap(double x, double *si, double *ci){
    return special::cephes::sici(x, si, ci);
}

int cephes_shichi_wrap(double x, double *si, double *ci){
    return special::cephes::shichi(x, si, ci);
}

double cephes_smirnov_wrap(int n, double x) {
    return special::cephes::smirnov(n, x);
}

double cephes_smirnovc_wrap(int n, double x) {
    return special::cephes::smirnovc(n, x);
}

double cephes_smirnovi_wrap(int n, double x) {
    return special::cephes::smirnovi(n, x);
}

double cephes_smirnovci_wrap(int n, double x) {
    return special::cephes::smirnovci(n, x);
}

double cephes_smirnovp_wrap(int n, double x) {
    return special::cephes::smirnovp(n, x);
}

double cephes__struve_asymp_large_z(double v, double z, int is_h, double *err) {
    return special::cephes::detail::struve_asymp_large_z(v, z, is_h, err);
}

double cephes__struve_bessel_series(double v, double z, int is_h, double *err) {
    return special::cephes::detail::struve_bessel_series(v, z, is_h, err);
}

double cephes__struve_power_series(double v, double z, int is_h, double *err) {
    return special::cephes::detail::struve_power_series(v, z, is_h, err);
}

double cephes_yn_wrap(int n, double x) {
    return special::cephes::yn(n, x);
}
    
double cephes_polevl_wrap(double x, const double coef[], int N) {
    return special::cephes::polevl(x, coef, N);
}

double cephes_p1evl_wrap(double x, const double coef[], int N) {
    return special::cephes::p1evl(x, coef, N);
}

double gammaln_wrap(double x) { return special::gammaln(x); }
double special_wright_bessel(double a, double b, double x) { return special::wright_bessel(a, b, x); }
=======
double special_sph_bessel_j_jac(long n, double x) { return special::sph_bessel_j_jac(n, x); }

npy_cdouble special_csph_bessel_j_jac(long n, npy_cdouble z) {
    return to_ccomplex(special::sph_bessel_j_jac(n, to_complex(z)));
}

double special_sph_bessel_y(long n, double x) { return special::sph_bessel_y(n, x); }

npy_cdouble special_csph_bessel_y(long n, npy_cdouble z) {
    return to_ccomplex(special::sph_bessel_y(n, to_complex(z)));
}

double special_sph_bessel_y_jac(long n, double x) { return special::sph_bessel_y_jac(n, x); }

npy_cdouble special_csph_bessel_y_jac(long n, npy_cdouble z) {
    return to_ccomplex(special::sph_bessel_y_jac(n, to_complex(z)));
}

double special_sph_bessel_i(long n, double x) { return special::sph_bessel_i(n, x); }

npy_cdouble special_csph_bessel_i(long n, npy_cdouble z) {
    return to_ccomplex(special::sph_bessel_i(n, to_complex(z)));
}

double special_sph_bessel_i_jac(long n, double x) { return special::sph_bessel_i_jac(n, x); }

npy_cdouble special_csph_bessel_i_jac(long n, npy_cdouble z) {
    return to_ccomplex(special::sph_bessel_i_jac(n, to_complex(z)));
}

double special_sph_bessel_k(long n, double x) { return special::sph_bessel_k(n, x); }

npy_cdouble special_csph_bessel_k(long n, npy_cdouble z) {
    return to_ccomplex(special::sph_bessel_k(n, to_complex(z)));
}

double special_sph_bessel_k_jac(long n, double x) { return special::sph_bessel_k_jac(n, x); }

npy_cdouble special_csph_bessel_k_jac(long n, npy_cdouble z) {
    return to_ccomplex(special::sph_bessel_k_jac(n, to_complex(z)));
}
>>>>>>> d68238ff
<|MERGE_RESOLUTION|>--- conflicted
+++ resolved
@@ -130,15 +130,7 @@
     return to_ccomplex(special::hyp2f1(a, b, c, to_complex(z)));
 }
 
-<<<<<<< HEAD
-double binom_wrap(double n, double k) {
-    return special::binom(n, k);
-}
-
-void it1j0y0_wrap(double x, double *j0int, double *y0int) { special::it1j0y0(x, j0int, y0int); }
-=======
 void it1j0y0_wrap(double x, double *j0int, double *y0int) { special::it1j0y0(x, *j0int, *y0int); }
->>>>>>> d68238ff
 
 void it2j0y0_wrap(double x, double *j0int, double *y0int) { special::it2j0y0(x, *j0int, *y0int); }
 
@@ -405,17 +397,6 @@
     return to_ccomplex(::sph_harm(static_cast<long>(m), static_cast<long>(n), theta, phi));
 }
 
-double special_wright_bessel(double a, double b, double x) { return special::wright_bessel(a, b, x); }
-
-double special_scaled_exp1(double x) { return special::scaled_exp1(x); }
-
-double special_sph_bessel_j(long n, double x) { return special::sph_bessel_j(n, x); }
-
-npy_cdouble special_csph_bessel_j(long n, npy_cdouble z) {
-    return to_ccomplex(special::sph_bessel_j(n, to_complex(z)));
-}
-
-<<<<<<< HEAD
 double cephes_hyp2f1_wrap(double a, double b, double c, double x) {
     return special::cephes::hyp2f1(a, b, c, x);
 }
@@ -574,7 +555,15 @@
 
 double gammaln_wrap(double x) { return special::gammaln(x); }
 double special_wright_bessel(double a, double b, double x) { return special::wright_bessel(a, b, x); }
-=======
+
+double special_scaled_exp1(double x) { return special::scaled_exp1(x); }
+
+double special_sph_bessel_j(long n, double x) { return special::sph_bessel_j(n, x); }
+
+npy_cdouble special_csph_bessel_j(long n, npy_cdouble z) {
+    return to_ccomplex(special::sph_bessel_j(n, to_complex(z)));
+}
+
 double special_sph_bessel_j_jac(long n, double x) { return special::sph_bessel_j_jac(n, x); }
 
 npy_cdouble special_csph_bessel_j_jac(long n, npy_cdouble z) {
@@ -615,5 +604,4 @@
 
 npy_cdouble special_csph_bessel_k_jac(long n, npy_cdouble z) {
     return to_ccomplex(special::sph_bessel_k_jac(n, to_complex(z)));
-}
->>>>>>> d68238ff
+}