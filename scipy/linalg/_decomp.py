#
# Author: Pearu Peterson, March 2002
#
# additions by Travis Oliphant, March 2002
# additions by Eric Jones,      June 2002
# additions by Johannes Loehnert, June 2006
# additions by Bart Vandereycken, June 2006
# additions by Andrew D Straw, May 2007
# additions by Tiziano Zito, November 2008
#
# April 2010: Functions for LU, QR, SVD, Schur, and Cholesky decompositions
# were moved to their own files. Still in this file are functions for
# eigenstuff and for the Hessenberg form.

__all__ = ['eig', 'eigvals', 'eigh', 'eigvalsh',
           'eig_banded', 'eigvals_banded',
           'eigh_tridiagonal', 'eigvalsh_tridiagonal', 'hessenberg', 'cdf2rdf']

import warnings

import numpy as np
from numpy import (array, isfinite, inexact, nonzero, iscomplexobj,
                   flatnonzero, conj, asarray, argsort, empty,
                   iscomplex, zeros, einsum, eye, inf)
# Local imports
from scipy._lib._util import _asarray_validated
from ._misc import LinAlgError, _datacopied, norm
from .lapack import get_lapack_funcs, _compute_lwork
from scipy._lib.deprecation import _NoValue, _deprecate_positional_args


_I = np.array(1j, dtype='F')


def _make_complex_eigvecs(w, vin, dtype):
    """
    Produce complex-valued eigenvectors from LAPACK DGGEV real-valued output
    """
    # - see LAPACK man page DGGEV at ALPHAI
    v = np.array(vin, dtype=dtype)
    m = (w.imag > 0)
    m[:-1] |= (w.imag[1:] < 0)  # workaround for LAPACK bug, cf. ticket #709
    for i in flatnonzero(m):
        v.imag[:, i] = vin[:, i+1]
        conj(v[:, i], v[:, i+1])
    return v


def _make_eigvals(alpha, beta, homogeneous_eigvals):
    if homogeneous_eigvals:
        if beta is None:
            return np.vstack((alpha, np.ones_like(alpha)))
        else:
            return np.vstack((alpha, beta))
    else:
        if beta is None:
            return alpha
        else:
            w = np.empty_like(alpha)
            alpha_zero = (alpha == 0)
            beta_zero = (beta == 0)
            beta_nonzero = ~beta_zero
            w[beta_nonzero] = alpha[beta_nonzero]/beta[beta_nonzero]
            # Use np.inf for complex values too since
            # 1/np.inf = 0, i.e., it correctly behaves as projective
            # infinity.
            w[~alpha_zero & beta_zero] = np.inf
            if np.all(alpha.imag == 0):
                w[alpha_zero & beta_zero] = np.nan
            else:
                w[alpha_zero & beta_zero] = complex(np.nan, np.nan)
            return w


def _geneig(a1, b1, left, right, overwrite_a, overwrite_b,
            homogeneous_eigvals):
    ggev, = get_lapack_funcs(('ggev',), (a1, b1))
    cvl, cvr = left, right
    res = ggev(a1, b1, lwork=-1)
    lwork = res[-2][0].real.astype(np.int_)
    if ggev.typecode in 'cz':
        alpha, beta, vl, vr, work, info = ggev(a1, b1, cvl, cvr, lwork,
                                               overwrite_a, overwrite_b)
        w = _make_eigvals(alpha, beta, homogeneous_eigvals)
    else:
        alphar, alphai, beta, vl, vr, work, info = ggev(a1, b1, cvl, cvr,
                                                        lwork, overwrite_a,
                                                        overwrite_b)
        alpha = alphar + _I * alphai
        w = _make_eigvals(alpha, beta, homogeneous_eigvals)
    _check_info(info, 'generalized eig algorithm (ggev)')

    only_real = np.all(w.imag == 0.0)
    if not (ggev.typecode in 'cz' or only_real):
        t = w.dtype.char
        if left:
            vl = _make_complex_eigvecs(w, vl, t)
        if right:
            vr = _make_complex_eigvecs(w, vr, t)

    # the eigenvectors returned by the lapack function are NOT normalized
    for i in range(vr.shape[0]):
        if right:
            vr[:, i] /= norm(vr[:, i])
        if left:
            vl[:, i] /= norm(vl[:, i])

    if not (left or right):
        return w
    if left:
        if right:
            return w, vl, vr
        return w, vl
    return w, vr


def eig(a, b=None, left=False, right=True, overwrite_a=False,
        overwrite_b=False, check_finite=True, homogeneous_eigvals=False):
    """
    Solve an ordinary or generalized eigenvalue problem of a square matrix.

    Find eigenvalues w and right or left eigenvectors of a general matrix::

        a   vr[:,i] = w[i]        b   vr[:,i]
        a.H vl[:,i] = w[i].conj() b.H vl[:,i]

    where ``.H`` is the Hermitian conjugation.

    Parameters
    ----------
    a : (M, M) array_like
        A complex or real matrix whose eigenvalues and eigenvectors
        will be computed.
    b : (M, M) array_like, optional
        Right-hand side matrix in a generalized eigenvalue problem.
        Default is None, identity matrix is assumed.
    left : bool, optional
        Whether to calculate and return left eigenvectors.  Default is False.
    right : bool, optional
        Whether to calculate and return right eigenvectors.  Default is True.
    overwrite_a : bool, optional
        Whether to overwrite `a`; may improve performance.  Default is False.
    overwrite_b : bool, optional
        Whether to overwrite `b`; may improve performance.  Default is False.
    check_finite : bool, optional
        Whether to check that the input matrices contain only finite numbers.
        Disabling may give a performance gain, but may result in problems
        (crashes, non-termination) if the inputs do contain infinities or NaNs.
    homogeneous_eigvals : bool, optional
        If True, return the eigenvalues in homogeneous coordinates.
        In this case ``w`` is a (2, M) array so that::

            w[1,i] a vr[:,i] = w[0,i] b vr[:,i]

        Default is False.

    Returns
    -------
    w : (M,) or (2, M) double or complex ndarray
        The eigenvalues, each repeated according to its
        multiplicity. The shape is (M,) unless
        ``homogeneous_eigvals=True``.
    vl : (M, M) double or complex ndarray
        The left eigenvector corresponding to the eigenvalue
        ``w[i]`` is the column ``vl[:,i]``. Only returned if ``left=True``.
        The left eigenvector is not normalized.
    vr : (M, M) double or complex ndarray
        The normalized right eigenvector corresponding to the eigenvalue
        ``w[i]`` is the column ``vr[:,i]``.  Only returned if ``right=True``.

    Raises
    ------
    LinAlgError
        If eigenvalue computation does not converge.

    See Also
    --------
    eigvals : eigenvalues of general arrays
    eigh : Eigenvalues and right eigenvectors for symmetric/Hermitian arrays.
    eig_banded : eigenvalues and right eigenvectors for symmetric/Hermitian
        band matrices
    eigh_tridiagonal : eigenvalues and right eiegenvectors for
        symmetric/Hermitian tridiagonal matrices

    Examples
    --------
    >>> import numpy as np
    >>> from scipy import linalg
    >>> a = np.array([[0., -1.], [1., 0.]])
    >>> linalg.eigvals(a)
    array([0.+1.j, 0.-1.j])

    >>> b = np.array([[0., 1.], [1., 1.]])
    >>> linalg.eigvals(a, b)
    array([ 1.+0.j, -1.+0.j])

    >>> a = np.array([[3., 0., 0.], [0., 8., 0.], [0., 0., 7.]])
    >>> linalg.eigvals(a, homogeneous_eigvals=True)
    array([[3.+0.j, 8.+0.j, 7.+0.j],
           [1.+0.j, 1.+0.j, 1.+0.j]])

    >>> a = np.array([[0., -1.], [1., 0.]])
    >>> linalg.eigvals(a) == linalg.eig(a)[0]
    array([ True,  True])
    >>> linalg.eig(a, left=True, right=False)[1] # normalized left eigenvector
    array([[-0.70710678+0.j        , -0.70710678-0.j        ],
           [-0.        +0.70710678j, -0.        -0.70710678j]])
    >>> linalg.eig(a, left=False, right=True)[1] # normalized right eigenvector
    array([[0.70710678+0.j        , 0.70710678-0.j        ],
           [0.        -0.70710678j, 0.        +0.70710678j]])



    """
    a1 = _asarray_validated(a, check_finite=check_finite)
    if len(a1.shape) != 2 or a1.shape[0] != a1.shape[1]:
        raise ValueError('expected square matrix')

    # accommodate square empty matrices
    if a1.size == 0:
        w_n, vr_n = eig(numpy.eye(2, dtype=a1.dtype))
        w = numpy.empty_like(a1, shape=(0,), dtype=w_n.dtype)
        w = _make_eigvals(w, None, homogeneous_eigvals)
        vl = numpy.empty_like(a1, shape=(0, 0), dtype=vr_n.dtype)
        vr = numpy.empty_like(a1, shape=(0, 0), dtype=vr_n.dtype)
        if not (left or right):
            return w
        if left:
            if right:
                return w, vl, vr
            return w, vl
        return w, vr

    overwrite_a = overwrite_a or (_datacopied(a1, a))
    if b is not None:
        b1 = _asarray_validated(b, check_finite=check_finite)
        overwrite_b = overwrite_b or _datacopied(b1, b)
        if len(b1.shape) != 2 or b1.shape[0] != b1.shape[1]:
            raise ValueError('expected square matrix')
        if b1.shape != a1.shape:
            raise ValueError('a and b must have the same shape')
        return _geneig(a1, b1, left, right, overwrite_a, overwrite_b,
                       homogeneous_eigvals)

    geev, geev_lwork = get_lapack_funcs(('geev', 'geev_lwork'), (a1,))
    compute_vl, compute_vr = left, right

    lwork = _compute_lwork(geev_lwork, a1.shape[0],
                           compute_vl=compute_vl,
                           compute_vr=compute_vr)

    if geev.typecode in 'cz':
        w, vl, vr, info = geev(a1, lwork=lwork,
                               compute_vl=compute_vl,
                               compute_vr=compute_vr,
                               overwrite_a=overwrite_a)
        w = _make_eigvals(w, None, homogeneous_eigvals)
    else:
        wr, wi, vl, vr, info = geev(a1, lwork=lwork,
                                    compute_vl=compute_vl,
                                    compute_vr=compute_vr,
                                    overwrite_a=overwrite_a)
        w = wr + _I * wi
        w = _make_eigvals(w, None, homogeneous_eigvals)

    _check_info(info, 'eig algorithm (geev)',
                positive='did not converge (only eigenvalues '
                         'with order >= %d have converged)')

    only_real = np.all(w.imag == 0.0)
    if not (geev.typecode in 'cz' or only_real):
        t = w.dtype.char
        if left:
            vl = _make_complex_eigvecs(w, vl, t)
        if right:
            vr = _make_complex_eigvecs(w, vr, t)
    if not (left or right):
        return w
    if left:
        if right:
            return w, vl, vr
        return w, vl
    return w, vr


@_deprecate_positional_args(version="1.14.0")
def eigh(a, b=None, *, lower=True, eigvals_only=False, overwrite_a=False,
         overwrite_b=False, turbo=_NoValue, eigvals=_NoValue, type=1,
         check_finite=True, subset_by_index=None, subset_by_value=None,
         driver=None):
    """
    Solve a standard or generalized eigenvalue problem for a complex
    Hermitian or real symmetric matrix.

    Find eigenvalues array ``w`` and optionally eigenvectors array ``v`` of
    array ``a``, where ``b`` is positive definite such that for every
    eigenvalue λ (i-th entry of w) and its eigenvector ``vi`` (i-th column of
    ``v``) satisfies::

                      a @ vi = λ * b @ vi
        vi.conj().T @ a @ vi = λ
        vi.conj().T @ b @ vi = 1

    In the standard problem, ``b`` is assumed to be the identity matrix.

    Parameters
    ----------
    a : (M, M) array_like
        A complex Hermitian or real symmetric matrix whose eigenvalues and
        eigenvectors will be computed.
    b : (M, M) array_like, optional
        A complex Hermitian or real symmetric definite positive matrix in.
        If omitted, identity matrix is assumed.
    lower : bool, optional
        Whether the pertinent array data is taken from the lower or upper
        triangle of ``a`` and, if applicable, ``b``. (Default: lower)
    eigvals_only : bool, optional
        Whether to calculate only eigenvalues and no eigenvectors.
        (Default: both are calculated)
    subset_by_index : iterable, optional
        If provided, this two-element iterable defines the start and the end
        indices of the desired eigenvalues (ascending order and 0-indexed).
        To return only the second smallest to fifth smallest eigenvalues,
        ``[1, 4]`` is used. ``[n-3, n-1]`` returns the largest three. Only
        available with "evr", "evx", and "gvx" drivers. The entries are
        directly converted to integers via ``int()``.
    subset_by_value : iterable, optional
        If provided, this two-element iterable defines the half-open interval
        ``(a, b]`` that, if any, only the eigenvalues between these values
        are returned. Only available with "evr", "evx", and "gvx" drivers. Use
        ``np.inf`` for the unconstrained ends.
    driver : str, optional
        Defines which LAPACK driver should be used. Valid options are "ev",
        "evd", "evr", "evx" for standard problems and "gv", "gvd", "gvx" for
        generalized (where b is not None) problems. See the Notes section.
        The default for standard problems is "evr". For generalized problems,
        "gvd" is used for full set, and "gvx" for subset requested cases.
    type : int, optional
        For the generalized problems, this keyword specifies the problem type
        to be solved for ``w`` and ``v`` (only takes 1, 2, 3 as possible
        inputs)::

            1 =>     a @ v = w @ b @ v
            2 => a @ b @ v = w @ v
            3 => b @ a @ v = w @ v

        This keyword is ignored for standard problems.
    overwrite_a : bool, optional
        Whether to overwrite data in ``a`` (may improve performance). Default
        is False.
    overwrite_b : bool, optional
        Whether to overwrite data in ``b`` (may improve performance). Default
        is False.
    check_finite : bool, optional
        Whether to check that the input matrices contain only finite numbers.
        Disabling may give a performance gain, but may result in problems
        (crashes, non-termination) if the inputs do contain infinities or NaNs.
    turbo : bool, optional, deprecated
            .. deprecated:: 1.5.0
                `eigh` keyword argument `turbo` is deprecated in favour of
                ``driver=gvd`` keyword instead and will be removed in SciPy
                1.14.0.
    eigvals : tuple (lo, hi), optional, deprecated
            .. deprecated:: 1.5.0
                `eigh` keyword argument `eigvals` is deprecated in favour of
                `subset_by_index` keyword instead and will be removed in SciPy
                1.14.0.

    Returns
    -------
    w : (N,) ndarray
        The N (N<=M) selected eigenvalues, in ascending order, each
        repeated according to its multiplicity.
    v : (M, N) ndarray
        The normalized eigenvector corresponding to the eigenvalue ``w[i]`` is
        the column ``v[:,i]``. Only returned if ``eigvals_only=False``.

    Raises
    ------
    LinAlgError
        If eigenvalue computation does not converge, an error occurred, or
        b matrix is not definite positive. Note that if input matrices are
        not symmetric or Hermitian, no error will be reported but results will
        be wrong.

    See Also
    --------
    eigvalsh : eigenvalues of symmetric or Hermitian arrays
    eig : eigenvalues and right eigenvectors for non-symmetric arrays
    eigh_tridiagonal : eigenvalues and right eiegenvectors for
        symmetric/Hermitian tridiagonal matrices

    Notes
    -----
    This function does not check the input array for being Hermitian/symmetric
    in order to allow for representing arrays with only their upper/lower
    triangular parts. Also, note that even though not taken into account,
    finiteness check applies to the whole array and unaffected by "lower"
    keyword.

    This function uses LAPACK drivers for computations in all possible keyword
    combinations, prefixed with ``sy`` if arrays are real and ``he`` if
    complex, e.g., a float array with "evr" driver is solved via
    "syevr", complex arrays with "gvx" driver problem is solved via "hegvx"
    etc.

    As a brief summary, the slowest and the most robust driver is the
    classical ``<sy/he>ev`` which uses symmetric QR. ``<sy/he>evr`` is seen as
    the optimal choice for the most general cases. However, there are certain
    occasions that ``<sy/he>evd`` computes faster at the expense of more
    memory usage. ``<sy/he>evx``, while still being faster than ``<sy/he>ev``,
    often performs worse than the rest except when very few eigenvalues are
    requested for large arrays though there is still no performance guarantee.

    Note that the underlying LAPACK algorithms are different depending on whether
    `eigvals_only` is True or False --- thus the eigenvalues may differ
    depending on whether eigenvectors are requested or not. The difference is
    generally of the order of machine epsilon times the largest eigenvalue,
    so is likely only visible for zero or nearly zero eigenvalues.

    For the generalized problem, normalization with respect to the given
    type argument::

            type 1 and 3 :      v.conj().T @ a @ v = w
            type 2       : inv(v).conj().T @ a @ inv(v) = w

            type 1 or 2  :      v.conj().T @ b @ v  = I
            type 3       : v.conj().T @ inv(b) @ v  = I


    Examples
    --------
    >>> import numpy as np
    >>> from scipy.linalg import eigh
    >>> A = np.array([[6, 3, 1, 5], [3, 0, 5, 1], [1, 5, 6, 2], [5, 1, 2, 2]])
    >>> w, v = eigh(A)
    >>> np.allclose(A @ v - v @ np.diag(w), np.zeros((4, 4)))
    True

    Request only the eigenvalues

    >>> w = eigh(A, eigvals_only=True)

    Request eigenvalues that are less than 10.

    >>> A = np.array([[34, -4, -10, -7, 2],
    ...               [-4, 7, 2, 12, 0],
    ...               [-10, 2, 44, 2, -19],
    ...               [-7, 12, 2, 79, -34],
    ...               [2, 0, -19, -34, 29]])
    >>> eigh(A, eigvals_only=True, subset_by_value=[-np.inf, 10])
    array([6.69199443e-07, 9.11938152e+00])

    Request the second smallest eigenvalue and its eigenvector

    >>> w, v = eigh(A, subset_by_index=[1, 1])
    >>> w
    array([9.11938152])
    >>> v.shape  # only a single column is returned
    (5, 1)

    """
    if turbo is not _NoValue:
        warnings.warn("Keyword argument 'turbo' is deprecated in favour of '"
                      "driver=gvd' keyword instead and will be removed in "
                      "SciPy 1.14.0.",
                      DeprecationWarning, stacklevel=2)
    if eigvals is not _NoValue:
        warnings.warn("Keyword argument 'eigvals' is deprecated in favour of "
                      "'subset_by_index' keyword instead and will be removed "
                      "in SciPy 1.14.0.",
                      DeprecationWarning, stacklevel=2)

    # set lower
    uplo = 'L' if lower else 'U'
    # Set job for Fortran routines
    _job = 'N' if eigvals_only else 'V'

    drv_str = [None, "ev", "evd", "evr", "evx", "gv", "gvd", "gvx"]
    if driver not in drv_str:
        raise ValueError('"{}" is unknown. Possible values are "None", "{}".'
                         ''.format(driver, '", "'.join(drv_str[1:])))

    a1 = _asarray_validated(a, check_finite=check_finite)
    if len(a1.shape) != 2 or a1.shape[0] != a1.shape[1]:
        raise ValueError('expected square "a" matrix')

    # accommodate square empty matrices
    if a1.size == 0:
        w_n, v_n = eigh(numpy.eye(2, dtype=a1.dtype))

        w = numpy.empty_like(a1, shape=(0,), dtype=w_n.dtype)
        v = numpy.empty_like(a1, shape=(0, 0), dtype=v_n.dtype)
        if eigvals_only:
            return w
        else:
            return w, v

    overwrite_a = overwrite_a or (_datacopied(a1, a))
    cplx = True if iscomplexobj(a1) else False
    n = a1.shape[0]
    drv_args = {'overwrite_a': overwrite_a}

    if b is not None:
        b1 = _asarray_validated(b, check_finite=check_finite)
        overwrite_b = overwrite_b or _datacopied(b1, b)
        if len(b1.shape) != 2 or b1.shape[0] != b1.shape[1]:
            raise ValueError('expected square "b" matrix')

        if b1.shape != a1.shape:
            raise ValueError(f"wrong b dimensions {b1.shape}, should be {a1.shape}")

        if type not in [1, 2, 3]:
            raise ValueError('"type" keyword only accepts 1, 2, and 3.')

        cplx = True if iscomplexobj(b1) else (cplx or False)
        drv_args.update({'overwrite_b': overwrite_b, 'itype': type})

    # backwards-compatibility handling
    subset_by_index = subset_by_index if (eigvals in (None, _NoValue)) else eigvals

    subset = (subset_by_index is not None) or (subset_by_value is not None)

    # Both subsets can't be given
    if subset_by_index and subset_by_value:
        raise ValueError('Either index or value subset can be requested.')

    # Take turbo into account if all conditions are met otherwise ignore
    if turbo not in (None, _NoValue) and b is not None:
        driver = 'gvx' if subset else 'gvd'

    # Check indices if given
    if subset_by_index:
        lo, hi = (int(x) for x in subset_by_index)
        if not (0 <= lo <= hi < n):
            raise ValueError('Requested eigenvalue indices are not valid. '
                             f'Valid range is [0, {n-1}] and start <= end, but '
                             f'start={lo}, end={hi} is given')
        # fortran is 1-indexed
        drv_args.update({'range': 'I', 'il': lo + 1, 'iu': hi + 1})

    if subset_by_value:
        lo, hi = subset_by_value
        if not (-inf <= lo < hi <= inf):
            raise ValueError('Requested eigenvalue bounds are not valid. '
                             'Valid range is (-inf, inf) and low < high, but '
                             f'low={lo}, high={hi} is given')

        drv_args.update({'range': 'V', 'vl': lo, 'vu': hi})

    # fix prefix for lapack routines
    pfx = 'he' if cplx else 'sy'

    # decide on the driver if not given
    # first early exit on incompatible choice
    if driver:
        if b is None and (driver in ["gv", "gvd", "gvx"]):
            raise ValueError(f'{driver} requires input b array to be supplied '
                             'for generalized eigenvalue problems.')
        if (b is not None) and (driver in ['ev', 'evd', 'evr', 'evx']):
            raise ValueError(f'"{driver}" does not accept input b array '
                             'for standard eigenvalue problems.')
        if subset and (driver in ["ev", "evd", "gv", "gvd"]):
            raise ValueError(f'"{driver}" cannot compute subsets of eigenvalues')

    # Default driver is evr and gvd
    else:
        driver = "evr" if b is None else ("gvx" if subset else "gvd")

    lwork_spec = {
                  'syevd': ['lwork', 'liwork'],
                  'syevr': ['lwork', 'liwork'],
                  'heevd': ['lwork', 'liwork', 'lrwork'],
                  'heevr': ['lwork', 'lrwork', 'liwork'],
                  }

    if b is None:  # Standard problem
        drv, drvlw = get_lapack_funcs((pfx + driver, pfx+driver+'_lwork'),
                                      [a1])
        clw_args = {'n': n, 'lower': lower}
        if driver == 'evd':
            clw_args.update({'compute_v': 0 if _job == "N" else 1})

        lw = _compute_lwork(drvlw, **clw_args)
        # Multiple lwork vars
        if isinstance(lw, tuple):
            lwork_args = dict(zip(lwork_spec[pfx+driver], lw))
        else:
            lwork_args = {'lwork': lw}

        drv_args.update({'lower': lower, 'compute_v': 0 if _job == "N" else 1})
        w, v, *other_args, info = drv(a=a1, **drv_args, **lwork_args)

    else:  # Generalized problem
        # 'gvd' doesn't have lwork query
        if driver == "gvd":
            drv = get_lapack_funcs(pfx + "gvd", [a1, b1])
            lwork_args = {}
        else:
            drv, drvlw = get_lapack_funcs((pfx + driver, pfx+driver+'_lwork'),
                                          [a1, b1])
            # generalized drivers use uplo instead of lower
            lw = _compute_lwork(drvlw, n, uplo=uplo)
            lwork_args = {'lwork': lw}

        drv_args.update({'uplo': uplo, 'jobz': _job})

        w, v, *other_args, info = drv(a=a1, b=b1, **drv_args, **lwork_args)

    # m is always the first extra argument
    w = w[:other_args[0]] if subset else w
    v = v[:, :other_args[0]] if (subset and not eigvals_only) else v

    # Check if we had a  successful exit
    if info == 0:
        if eigvals_only:
            return w
        else:
            return w, v
    else:
        if info < -1:
<<<<<<< HEAD
            d = drv.typecode + pfx + driver
            raise LinAlgError(f'Illegal value in argument {-info} of internal {d}')
=======
            raise LinAlgError(f'Illegal value in argument {-info} of internal '
                              f'{drv.typecode + pfx + driver}')
>>>>>>> 3d3358a7
        elif info > n:
            raise LinAlgError(f'The leading minor of order {info-n} of B is not '
                              'positive definite. The factorization of B '
                              'could not be completed and no eigenvalues '
                              'or eigenvectors were computed.')
        else:
            drv_err = {'ev': 'The algorithm failed to converge; {} '
                             'off-diagonal elements of an intermediate '
                             'tridiagonal form did not converge to zero.',
                       'evx': '{} eigenvectors failed to converge.',
                       'evd': 'The algorithm failed to compute an eigenvalue '
                              'while working on the submatrix lying in rows '
                              'and columns {0}/{1} through mod({0},{1}).',
                       'evr': 'Internal Error.'
                       }
            if driver in ['ev', 'gv']:
                msg = drv_err['ev'].format(info)
            elif driver in ['evx', 'gvx']:
                msg = drv_err['evx'].format(info)
            elif driver in ['evd', 'gvd']:
                if eigvals_only:
                    msg = drv_err['ev'].format(info)
                else:
                    msg = drv_err['evd'].format(info, n+1)
            else:
                msg = drv_err['evr']

            raise LinAlgError(msg)


_conv_dict = {0: 0, 1: 1, 2: 2,
              'all': 0, 'value': 1, 'index': 2,
              'a': 0, 'v': 1, 'i': 2}


def _check_select(select, select_range, max_ev, max_len):
    """Check that select is valid, convert to Fortran style."""
    if isinstance(select, str):
        select = select.lower()
    try:
        select = _conv_dict[select]
    except KeyError as e:
        raise ValueError('invalid argument for select') from e
    vl, vu = 0., 1.
    il = iu = 1
    if select != 0:  # (non-all)
        sr = asarray(select_range)
        if sr.ndim != 1 or sr.size != 2 or sr[1] < sr[0]:
            raise ValueError('select_range must be a 2-element array-like '
                             'in nondecreasing order')
        if select == 1:  # (value)
            vl, vu = sr
            if max_ev == 0:
                max_ev = max_len
        else:  # 2 (index)
            if sr.dtype.char.lower() not in 'hilqp':
                raise ValueError(
                    f'when using select="i", select_range must '
                    f'contain integers, got dtype {sr.dtype} ({sr.dtype.char})'
                )
            # translate Python (0 ... N-1) into Fortran (1 ... N) with + 1
            il, iu = sr + 1
            if min(il, iu) < 1 or max(il, iu) > max_len:
                raise ValueError('select_range out of bounds')
            max_ev = iu - il + 1
    return select, vl, vu, il, iu, max_ev


def eig_banded(a_band, lower=False, eigvals_only=False, overwrite_a_band=False,
               select='a', select_range=None, max_ev=0, check_finite=True):
    """
    Solve real symmetric or complex Hermitian band matrix eigenvalue problem.

    Find eigenvalues w and optionally right eigenvectors v of a::

        a v[:,i] = w[i] v[:,i]
        v.H v    = identity

    The matrix a is stored in a_band either in lower diagonal or upper
    diagonal ordered form:

        a_band[u + i - j, j] == a[i,j]        (if upper form; i <= j)
        a_band[    i - j, j] == a[i,j]        (if lower form; i >= j)

    where u is the number of bands above the diagonal.

    Example of a_band (shape of a is (6,6), u=2)::

        upper form:
        *   *   a02 a13 a24 a35
        *   a01 a12 a23 a34 a45
        a00 a11 a22 a33 a44 a55

        lower form:
        a00 a11 a22 a33 a44 a55
        a10 a21 a32 a43 a54 *
        a20 a31 a42 a53 *   *

    Cells marked with * are not used.

    Parameters
    ----------
    a_band : (u+1, M) array_like
        The bands of the M by M matrix a.
    lower : bool, optional
        Is the matrix in the lower form. (Default is upper form)
    eigvals_only : bool, optional
        Compute only the eigenvalues and no eigenvectors.
        (Default: calculate also eigenvectors)
    overwrite_a_band : bool, optional
        Discard data in a_band (may enhance performance)
    select : {'a', 'v', 'i'}, optional
        Which eigenvalues to calculate

        ======  ========================================
        select  calculated
        ======  ========================================
        'a'     All eigenvalues
        'v'     Eigenvalues in the interval (min, max]
        'i'     Eigenvalues with indices min <= i <= max
        ======  ========================================
    select_range : (min, max), optional
        Range of selected eigenvalues
    max_ev : int, optional
        For select=='v', maximum number of eigenvalues expected.
        For other values of select, has no meaning.

        In doubt, leave this parameter untouched.

    check_finite : bool, optional
        Whether to check that the input matrix contains only finite numbers.
        Disabling may give a performance gain, but may result in problems
        (crashes, non-termination) if the inputs do contain infinities or NaNs.

    Returns
    -------
    w : (M,) ndarray
        The eigenvalues, in ascending order, each repeated according to its
        multiplicity.
    v : (M, M) float or complex ndarray
        The normalized eigenvector corresponding to the eigenvalue w[i] is
        the column v[:,i]. Only returned if ``eigvals_only=False``.

    Raises
    ------
    LinAlgError
        If eigenvalue computation does not converge.

    See Also
    --------
    eigvals_banded : eigenvalues for symmetric/Hermitian band matrices
    eig : eigenvalues and right eigenvectors of general arrays.
    eigh : eigenvalues and right eigenvectors for symmetric/Hermitian arrays
    eigh_tridiagonal : eigenvalues and right eigenvectors for
        symmetric/Hermitian tridiagonal matrices

    Examples
    --------
    >>> import numpy as np
    >>> from scipy.linalg import eig_banded
    >>> A = np.array([[1, 5, 2, 0], [5, 2, 5, 2], [2, 5, 3, 5], [0, 2, 5, 4]])
    >>> Ab = np.array([[1, 2, 3, 4], [5, 5, 5, 0], [2, 2, 0, 0]])
    >>> w, v = eig_banded(Ab, lower=True)
    >>> np.allclose(A @ v - v @ np.diag(w), np.zeros((4, 4)))
    True
    >>> w = eig_banded(Ab, lower=True, eigvals_only=True)
    >>> w
    array([-4.26200532, -2.22987175,  3.95222349, 12.53965359])

    Request only the eigenvalues between ``[-3, 4]``

    >>> w, v = eig_banded(Ab, lower=True, select='v', select_range=[-3, 4])
    >>> w
    array([-2.22987175,  3.95222349])

    """
    if eigvals_only or overwrite_a_band:
        a1 = _asarray_validated(a_band, check_finite=check_finite)
        overwrite_a_band = overwrite_a_band or (_datacopied(a1, a_band))
    else:
        a1 = array(a_band)
        if issubclass(a1.dtype.type, inexact) and not isfinite(a1).all():
            raise ValueError("array must not contain infs or NaNs")
        overwrite_a_band = 1

    if len(a1.shape) != 2:
        raise ValueError('expected a 2-D array')

    # accommodate square empty matrices
    if a1.size == 0:
        w_n, v_n = eig_banded(numpy.array([[0, 0], [1, 1]], dtype=a1.dtype))

        w = numpy.empty_like(a1, shape=(0,), dtype=w_n.dtype)
        v = numpy.empty_like(a1, shape=(0, 0), dtype=v_n.dtype)
        if eigvals_only:
            return w
        else:
            return w, v

    select, vl, vu, il, iu, max_ev = _check_select(
        select, select_range, max_ev, a1.shape[1])

    del select_range
    if select == 0:
        if a1.dtype.char in 'GFD':
            # FIXME: implement this somewhen, for now go with builtin values
            # FIXME: calc optimal lwork by calling ?hbevd(lwork=-1)
            #        or by using calc_lwork.f ???
            # lwork = calc_lwork.hbevd(bevd.typecode, a1.shape[0], lower)
            internal_name = 'hbevd'
        else:  # a1.dtype.char in 'fd':
            # FIXME: implement this somewhen, for now go with builtin values
            #         see above
            # lwork = calc_lwork.sbevd(bevd.typecode, a1.shape[0], lower)
            internal_name = 'sbevd'
        bevd, = get_lapack_funcs((internal_name,), (a1,))
        w, v, info = bevd(a1, compute_v=not eigvals_only,
                          lower=lower, overwrite_ab=overwrite_a_band)
    else:  # select in [1, 2]
        if eigvals_only:
            max_ev = 1
        # calculate optimal abstol for dsbevx (see manpage)
        if a1.dtype.char in 'fF':  # single precision
            lamch, = get_lapack_funcs(('lamch',), (array(0, dtype='f'),))
        else:
            lamch, = get_lapack_funcs(('lamch',), (array(0, dtype='d'),))
        abstol = 2 * lamch('s')
        if a1.dtype.char in 'GFD':
            internal_name = 'hbevx'
        else:  # a1.dtype.char in 'gfd'
            internal_name = 'sbevx'
        bevx, = get_lapack_funcs((internal_name,), (a1,))
        w, v, m, ifail, info = bevx(
            a1, vl, vu, il, iu, compute_v=not eigvals_only, mmax=max_ev,
            range=select, lower=lower, overwrite_ab=overwrite_a_band,
            abstol=abstol)
        # crop off w and v
        w = w[:m]
        if not eigvals_only:
            v = v[:, :m]
    _check_info(info, internal_name)

    if eigvals_only:
        return w
    return w, v


def eigvals(a, b=None, overwrite_a=False, check_finite=True,
            homogeneous_eigvals=False):
    """
    Compute eigenvalues from an ordinary or generalized eigenvalue problem.

    Find eigenvalues of a general matrix::

        a   vr[:,i] = w[i]        b   vr[:,i]

    Parameters
    ----------
    a : (M, M) array_like
        A complex or real matrix whose eigenvalues and eigenvectors
        will be computed.
    b : (M, M) array_like, optional
        Right-hand side matrix in a generalized eigenvalue problem.
        If omitted, identity matrix is assumed.
    overwrite_a : bool, optional
        Whether to overwrite data in a (may improve performance)
    check_finite : bool, optional
        Whether to check that the input matrices contain only finite numbers.
        Disabling may give a performance gain, but may result in problems
        (crashes, non-termination) if the inputs do contain infinities
        or NaNs.
    homogeneous_eigvals : bool, optional
        If True, return the eigenvalues in homogeneous coordinates.
        In this case ``w`` is a (2, M) array so that::

            w[1,i] a vr[:,i] = w[0,i] b vr[:,i]

        Default is False.

    Returns
    -------
    w : (M,) or (2, M) double or complex ndarray
        The eigenvalues, each repeated according to its multiplicity
        but not in any specific order. The shape is (M,) unless
        ``homogeneous_eigvals=True``.

    Raises
    ------
    LinAlgError
        If eigenvalue computation does not converge

    See Also
    --------
    eig : eigenvalues and right eigenvectors of general arrays.
    eigvalsh : eigenvalues of symmetric or Hermitian arrays
    eigvals_banded : eigenvalues for symmetric/Hermitian band matrices
    eigvalsh_tridiagonal : eigenvalues of symmetric/Hermitian tridiagonal
        matrices

    Examples
    --------
    >>> import numpy as np
    >>> from scipy import linalg
    >>> a = np.array([[0., -1.], [1., 0.]])
    >>> linalg.eigvals(a)
    array([0.+1.j, 0.-1.j])

    >>> b = np.array([[0., 1.], [1., 1.]])
    >>> linalg.eigvals(a, b)
    array([ 1.+0.j, -1.+0.j])

    >>> a = np.array([[3., 0., 0.], [0., 8., 0.], [0., 0., 7.]])
    >>> linalg.eigvals(a, homogeneous_eigvals=True)
    array([[3.+0.j, 8.+0.j, 7.+0.j],
           [1.+0.j, 1.+0.j, 1.+0.j]])

    """
    return eig(a, b=b, left=0, right=0, overwrite_a=overwrite_a,
               check_finite=check_finite,
               homogeneous_eigvals=homogeneous_eigvals)


@_deprecate_positional_args(version="1.14.0")
def eigvalsh(a, b=None, *, lower=True, overwrite_a=False,
             overwrite_b=False, turbo=_NoValue, eigvals=_NoValue, type=1,
             check_finite=True, subset_by_index=None, subset_by_value=None,
             driver=None):
    """
    Solves a standard or generalized eigenvalue problem for a complex
    Hermitian or real symmetric matrix.

    Find eigenvalues array ``w`` of array ``a``, where ``b`` is positive
    definite such that for every eigenvalue λ (i-th entry of w) and its
    eigenvector vi (i-th column of v) satisfies::

                      a @ vi = λ * b @ vi
        vi.conj().T @ a @ vi = λ
        vi.conj().T @ b @ vi = 1

    In the standard problem, b is assumed to be the identity matrix.

    Parameters
    ----------
    a : (M, M) array_like
        A complex Hermitian or real symmetric matrix whose eigenvalues will
        be computed.
    b : (M, M) array_like, optional
        A complex Hermitian or real symmetric definite positive matrix in.
        If omitted, identity matrix is assumed.
    lower : bool, optional
        Whether the pertinent array data is taken from the lower or upper
        triangle of ``a`` and, if applicable, ``b``. (Default: lower)
    overwrite_a : bool, optional
        Whether to overwrite data in ``a`` (may improve performance). Default
        is False.
    overwrite_b : bool, optional
        Whether to overwrite data in ``b`` (may improve performance). Default
        is False.
    type : int, optional
        For the generalized problems, this keyword specifies the problem type
        to be solved for ``w`` and ``v`` (only takes 1, 2, 3 as possible
        inputs)::

            1 =>     a @ v = w @ b @ v
            2 => a @ b @ v = w @ v
            3 => b @ a @ v = w @ v

        This keyword is ignored for standard problems.
    check_finite : bool, optional
        Whether to check that the input matrices contain only finite numbers.
        Disabling may give a performance gain, but may result in problems
        (crashes, non-termination) if the inputs do contain infinities or NaNs.
    subset_by_index : iterable, optional
        If provided, this two-element iterable defines the start and the end
        indices of the desired eigenvalues (ascending order and 0-indexed).
        To return only the second smallest to fifth smallest eigenvalues,
        ``[1, 4]`` is used. ``[n-3, n-1]`` returns the largest three. Only
        available with "evr", "evx", and "gvx" drivers. The entries are
        directly converted to integers via ``int()``.
    subset_by_value : iterable, optional
        If provided, this two-element iterable defines the half-open interval
        ``(a, b]`` that, if any, only the eigenvalues between these values
        are returned. Only available with "evr", "evx", and "gvx" drivers. Use
        ``np.inf`` for the unconstrained ends.
    driver : str, optional
        Defines which LAPACK driver should be used. Valid options are "ev",
        "evd", "evr", "evx" for standard problems and "gv", "gvd", "gvx" for
        generalized (where b is not None) problems. See the Notes section of
        `scipy.linalg.eigh`.
    turbo : bool, optional, deprecated
        .. deprecated:: 1.5.0
            'eigvalsh' keyword argument `turbo` is deprecated in favor of
            ``driver=gvd`` option and will be removed in SciPy 1.14.0.

    eigvals : tuple (lo, hi), optional
        .. deprecated:: 1.5.0
            'eigvalsh' keyword argument `eigvals` is deprecated in favor of
            `subset_by_index` option and will be removed in SciPy 1.14.0.

    Returns
    -------
    w : (N,) ndarray
        The N (N<=M) selected eigenvalues, in ascending order, each
        repeated according to its multiplicity.

    Raises
    ------
    LinAlgError
        If eigenvalue computation does not converge, an error occurred, or
        b matrix is not definite positive. Note that if input matrices are
        not symmetric or Hermitian, no error will be reported but results will
        be wrong.

    See Also
    --------
    eigh : eigenvalues and right eigenvectors for symmetric/Hermitian arrays
    eigvals : eigenvalues of general arrays
    eigvals_banded : eigenvalues for symmetric/Hermitian band matrices
    eigvalsh_tridiagonal : eigenvalues of symmetric/Hermitian tridiagonal
        matrices

    Notes
    -----
    This function does not check the input array for being Hermitian/symmetric
    in order to allow for representing arrays with only their upper/lower
    triangular parts.

    This function serves as a one-liner shorthand for `scipy.linalg.eigh` with
    the option ``eigvals_only=True`` to get the eigenvalues and not the
    eigenvectors. Here it is kept as a legacy convenience. It might be
    beneficial to use the main function to have full control and to be a bit
    more pythonic.

    Examples
    --------
    For more examples see `scipy.linalg.eigh`.

    >>> import numpy as np
    >>> from scipy.linalg import eigvalsh
    >>> A = np.array([[6, 3, 1, 5], [3, 0, 5, 1], [1, 5, 6, 2], [5, 1, 2, 2]])
    >>> w = eigvalsh(A)
    >>> w
    array([-3.74637491, -0.76263923,  6.08502336, 12.42399079])

    """
    return eigh(a, b=b, lower=lower, eigvals_only=True,
                overwrite_a=overwrite_a, overwrite_b=overwrite_b,
                turbo=turbo, eigvals=eigvals, type=type,
                check_finite=check_finite, subset_by_index=subset_by_index,
                subset_by_value=subset_by_value, driver=driver)


def eigvals_banded(a_band, lower=False, overwrite_a_band=False,
                   select='a', select_range=None, check_finite=True):
    """
    Solve real symmetric or complex Hermitian band matrix eigenvalue problem.

    Find eigenvalues w of a::

        a v[:,i] = w[i] v[:,i]
        v.H v    = identity

    The matrix a is stored in a_band either in lower diagonal or upper
    diagonal ordered form:

        a_band[u + i - j, j] == a[i,j]        (if upper form; i <= j)
        a_band[    i - j, j] == a[i,j]        (if lower form; i >= j)

    where u is the number of bands above the diagonal.

    Example of a_band (shape of a is (6,6), u=2)::

        upper form:
        *   *   a02 a13 a24 a35
        *   a01 a12 a23 a34 a45
        a00 a11 a22 a33 a44 a55

        lower form:
        a00 a11 a22 a33 a44 a55
        a10 a21 a32 a43 a54 *
        a20 a31 a42 a53 *   *

    Cells marked with * are not used.

    Parameters
    ----------
    a_band : (u+1, M) array_like
        The bands of the M by M matrix a.
    lower : bool, optional
        Is the matrix in the lower form. (Default is upper form)
    overwrite_a_band : bool, optional
        Discard data in a_band (may enhance performance)
    select : {'a', 'v', 'i'}, optional
        Which eigenvalues to calculate

        ======  ========================================
        select  calculated
        ======  ========================================
        'a'     All eigenvalues
        'v'     Eigenvalues in the interval (min, max]
        'i'     Eigenvalues with indices min <= i <= max
        ======  ========================================
    select_range : (min, max), optional
        Range of selected eigenvalues
    check_finite : bool, optional
        Whether to check that the input matrix contains only finite numbers.
        Disabling may give a performance gain, but may result in problems
        (crashes, non-termination) if the inputs do contain infinities or NaNs.

    Returns
    -------
    w : (M,) ndarray
        The eigenvalues, in ascending order, each repeated according to its
        multiplicity.

    Raises
    ------
    LinAlgError
        If eigenvalue computation does not converge.

    See Also
    --------
    eig_banded : eigenvalues and right eigenvectors for symmetric/Hermitian
        band matrices
    eigvalsh_tridiagonal : eigenvalues of symmetric/Hermitian tridiagonal
        matrices
    eigvals : eigenvalues of general arrays
    eigh : eigenvalues and right eigenvectors for symmetric/Hermitian arrays
    eig : eigenvalues and right eigenvectors for non-symmetric arrays

    Examples
    --------
    >>> import numpy as np
    >>> from scipy.linalg import eigvals_banded
    >>> A = np.array([[1, 5, 2, 0], [5, 2, 5, 2], [2, 5, 3, 5], [0, 2, 5, 4]])
    >>> Ab = np.array([[1, 2, 3, 4], [5, 5, 5, 0], [2, 2, 0, 0]])
    >>> w = eigvals_banded(Ab, lower=True)
    >>> w
    array([-4.26200532, -2.22987175,  3.95222349, 12.53965359])
    """
    return eig_banded(a_band, lower=lower, eigvals_only=1,
                      overwrite_a_band=overwrite_a_band, select=select,
                      select_range=select_range, check_finite=check_finite)


def eigvalsh_tridiagonal(d, e, select='a', select_range=None,
                         check_finite=True, tol=0., lapack_driver='auto'):
    """
    Solve eigenvalue problem for a real symmetric tridiagonal matrix.

    Find eigenvalues `w` of ``a``::

        a v[:,i] = w[i] v[:,i]
        v.H v    = identity

    For a real symmetric matrix ``a`` with diagonal elements `d` and
    off-diagonal elements `e`.

    Parameters
    ----------
    d : ndarray, shape (ndim,)
        The diagonal elements of the array.
    e : ndarray, shape (ndim-1,)
        The off-diagonal elements of the array.
    select : {'a', 'v', 'i'}, optional
        Which eigenvalues to calculate

        ======  ========================================
        select  calculated
        ======  ========================================
        'a'     All eigenvalues
        'v'     Eigenvalues in the interval (min, max]
        'i'     Eigenvalues with indices min <= i <= max
        ======  ========================================
    select_range : (min, max), optional
        Range of selected eigenvalues
    check_finite : bool, optional
        Whether to check that the input matrix contains only finite numbers.
        Disabling may give a performance gain, but may result in problems
        (crashes, non-termination) if the inputs do contain infinities or NaNs.
    tol : float
        The absolute tolerance to which each eigenvalue is required
        (only used when ``lapack_driver='stebz'``).
        An eigenvalue (or cluster) is considered to have converged if it
        lies in an interval of this width. If <= 0. (default),
        the value ``eps*|a|`` is used where eps is the machine precision,
        and ``|a|`` is the 1-norm of the matrix ``a``.
    lapack_driver : str
        LAPACK function to use, can be 'auto', 'stemr', 'stebz',  'sterf',
        or 'stev'. When 'auto' (default), it will use 'stemr' if ``select='a'``
        and 'stebz' otherwise. 'sterf' and 'stev' can only be used when
        ``select='a'``.

    Returns
    -------
    w : (M,) ndarray
        The eigenvalues, in ascending order, each repeated according to its
        multiplicity.

    Raises
    ------
    LinAlgError
        If eigenvalue computation does not converge.

    See Also
    --------
    eigh_tridiagonal : eigenvalues and right eiegenvectors for
        symmetric/Hermitian tridiagonal matrices

    Examples
    --------
    >>> import numpy as np
    >>> from scipy.linalg import eigvalsh_tridiagonal, eigvalsh
    >>> d = 3*np.ones(4)
    >>> e = -1*np.ones(3)
    >>> w = eigvalsh_tridiagonal(d, e)
    >>> A = np.diag(d) + np.diag(e, k=1) + np.diag(e, k=-1)
    >>> w2 = eigvalsh(A)  # Verify with other eigenvalue routines
    >>> np.allclose(w - w2, np.zeros(4))
    True
    """
    return eigh_tridiagonal(
        d, e, eigvals_only=True, select=select, select_range=select_range,
        check_finite=check_finite, tol=tol, lapack_driver=lapack_driver)


def eigh_tridiagonal(d, e, eigvals_only=False, select='a', select_range=None,
                     check_finite=True, tol=0., lapack_driver='auto'):
    """
    Solve eigenvalue problem for a real symmetric tridiagonal matrix.

    Find eigenvalues `w` and optionally right eigenvectors `v` of ``a``::

        a v[:,i] = w[i] v[:,i]
        v.H v    = identity

    For a real symmetric matrix ``a`` with diagonal elements `d` and
    off-diagonal elements `e`.

    Parameters
    ----------
    d : ndarray, shape (ndim,)
        The diagonal elements of the array.
    e : ndarray, shape (ndim-1,)
        The off-diagonal elements of the array.
    eigvals_only : bool, optional
        Compute only the eigenvalues and no eigenvectors.
        (Default: calculate also eigenvectors)
    select : {'a', 'v', 'i'}, optional
        Which eigenvalues to calculate

        ======  ========================================
        select  calculated
        ======  ========================================
        'a'     All eigenvalues
        'v'     Eigenvalues in the interval (min, max]
        'i'     Eigenvalues with indices min <= i <= max
        ======  ========================================
    select_range : (min, max), optional
        Range of selected eigenvalues
    check_finite : bool, optional
        Whether to check that the input matrix contains only finite numbers.
        Disabling may give a performance gain, but may result in problems
        (crashes, non-termination) if the inputs do contain infinities or NaNs.
    tol : float
        The absolute tolerance to which each eigenvalue is required
        (only used when 'stebz' is the `lapack_driver`).
        An eigenvalue (or cluster) is considered to have converged if it
        lies in an interval of this width. If <= 0. (default),
        the value ``eps*|a|`` is used where eps is the machine precision,
        and ``|a|`` is the 1-norm of the matrix ``a``.
    lapack_driver : str
        LAPACK function to use, can be 'auto', 'stemr', 'stebz', 'sterf',
        or 'stev'. When 'auto' (default), it will use 'stemr' if ``select='a'``
        and 'stebz' otherwise. When 'stebz' is used to find the eigenvalues and
        ``eigvals_only=False``, then a second LAPACK call (to ``?STEIN``) is
        used to find the corresponding eigenvectors. 'sterf' can only be
        used when ``eigvals_only=True`` and ``select='a'``. 'stev' can only
        be used when ``select='a'``.

    Returns
    -------
    w : (M,) ndarray
        The eigenvalues, in ascending order, each repeated according to its
        multiplicity.
    v : (M, M) ndarray
        The normalized eigenvector corresponding to the eigenvalue ``w[i]`` is
        the column ``v[:,i]``. Only returned if ``eigvals_only=False``.

    Raises
    ------
    LinAlgError
        If eigenvalue computation does not converge.

    See Also
    --------
    eigvalsh_tridiagonal : eigenvalues of symmetric/Hermitian tridiagonal
        matrices
    eig : eigenvalues and right eigenvectors for non-symmetric arrays
    eigh : eigenvalues and right eigenvectors for symmetric/Hermitian arrays
    eig_banded : eigenvalues and right eigenvectors for symmetric/Hermitian
        band matrices

    Notes
    -----
    This function makes use of LAPACK ``S/DSTEMR`` routines.

    Examples
    --------
    >>> import numpy as np
    >>> from scipy.linalg import eigh_tridiagonal
    >>> d = 3*np.ones(4)
    >>> e = -1*np.ones(3)
    >>> w, v = eigh_tridiagonal(d, e)
    >>> A = np.diag(d) + np.diag(e, k=1) + np.diag(e, k=-1)
    >>> np.allclose(A @ v - v @ np.diag(w), np.zeros((4, 4)))
    True
    """
    d = _asarray_validated(d, check_finite=check_finite)
    e = _asarray_validated(e, check_finite=check_finite)
    for check in (d, e):
        if check.ndim != 1:
            raise ValueError('expected a 1-D array')
        if check.dtype.char in 'GFD':  # complex
            raise TypeError('Only real arrays currently supported')
    if d.size != e.size + 1:
        raise ValueError(f'd ({d.size}) must have one more element than e ({e.size})')
    select, vl, vu, il, iu, _ = _check_select(
        select, select_range, 0, d.size)
    if not isinstance(lapack_driver, str):
        raise TypeError('lapack_driver must be str')
    drivers = ('auto', 'stemr', 'sterf', 'stebz', 'stev')
    if lapack_driver not in drivers:
        raise ValueError(f'lapack_driver must be one of {drivers}, '
                         f'got {lapack_driver}')
    if lapack_driver == 'auto':
        lapack_driver = 'stemr' if select == 0 else 'stebz'

    # Quick exit for 1x1 case
    if len(d) == 1:
        if select == 1 and (not (vl < d[0] <= vu)):  # request by value
            w = array([])
            v = empty([1, 0], dtype=d.dtype)
        else:  # all and request by index
            w = array([d[0]], dtype=d.dtype)
            v = array([[1.]], dtype=d.dtype)

        if eigvals_only:
            return w
        else:
            return w, v

    func, = get_lapack_funcs((lapack_driver,), (d, e))
    compute_v = not eigvals_only
    if lapack_driver == 'sterf':
        if select != 0:
            raise ValueError('sterf can only be used when select == "a"')
        if not eigvals_only:
            raise ValueError('sterf can only be used when eigvals_only is '
                             'True')
        w, info = func(d, e)
        m = len(w)
    elif lapack_driver == 'stev':
        if select != 0:
            raise ValueError('stev can only be used when select == "a"')
        w, v, info = func(d, e, compute_v=compute_v)
        m = len(w)
    elif lapack_driver == 'stebz':
        tol = float(tol)
        internal_name = 'stebz'
        stebz, = get_lapack_funcs((internal_name,), (d, e))
        # If getting eigenvectors, needs to be block-ordered (B) instead of
        # matrix-ordered (E), and we will reorder later
        order = 'E' if eigvals_only else 'B'
        m, w, iblock, isplit, info = stebz(d, e, select, vl, vu, il, iu, tol,
                                           order)
    else:   # 'stemr'
        # ?STEMR annoyingly requires size N instead of N-1
        e_ = empty(e.size+1, e.dtype)
        e_[:-1] = e
        stemr_lwork, = get_lapack_funcs(('stemr_lwork',), (d, e))
        lwork, liwork, info = stemr_lwork(d, e_, select, vl, vu, il, iu,
                                          compute_v=compute_v)
        _check_info(info, 'stemr_lwork')
        m, w, v, info = func(d, e_, select, vl, vu, il, iu,
                             compute_v=compute_v, lwork=lwork, liwork=liwork)
    _check_info(info, lapack_driver + ' (eigh_tridiagonal)')
    w = w[:m]
    if eigvals_only:
        return w
    else:
        # Do we still need to compute the eigenvalues?
        if lapack_driver == 'stebz':
            func, = get_lapack_funcs(('stein',), (d, e))
            v, info = func(d, e, w, iblock, isplit)
            _check_info(info, 'stein (eigh_tridiagonal)',
                        positive='%d eigenvectors failed to converge')
            # Convert block-order to matrix-order
            order = argsort(w)
            w, v = w[order], v[:, order]
        else:
            v = v[:, :m]
        return w, v


def _check_info(info, driver, positive='did not converge (LAPACK info=%d)'):
    """Check info return value."""
    if info < 0:
        raise ValueError('illegal value in argument %d of internal %s'
                         % (-info, driver))
    if info > 0 and positive:
        raise LinAlgError(("%s " + positive) % (driver, info,))


def hessenberg(a, calc_q=False, overwrite_a=False, check_finite=True):
    """
    Compute Hessenberg form of a matrix.

    The Hessenberg decomposition is::

        A = Q H Q^H

    where `Q` is unitary/orthogonal and `H` has only zero elements below
    the first sub-diagonal.

    Parameters
    ----------
    a : (M, M) array_like
        Matrix to bring into Hessenberg form.
    calc_q : bool, optional
        Whether to compute the transformation matrix.  Default is False.
    overwrite_a : bool, optional
        Whether to overwrite `a`; may improve performance.
        Default is False.
    check_finite : bool, optional
        Whether to check that the input matrix contains only finite numbers.
        Disabling may give a performance gain, but may result in problems
        (crashes, non-termination) if the inputs do contain infinities or NaNs.

    Returns
    -------
    H : (M, M) ndarray
        Hessenberg form of `a`.
    Q : (M, M) ndarray
        Unitary/orthogonal similarity transformation matrix ``A = Q H Q^H``.
        Only returned if ``calc_q=True``.

    Examples
    --------
    >>> import numpy as np
    >>> from scipy.linalg import hessenberg
    >>> A = np.array([[2, 5, 8, 7], [5, 2, 2, 8], [7, 5, 6, 6], [5, 4, 4, 8]])
    >>> H, Q = hessenberg(A, calc_q=True)
    >>> H
    array([[  2.        , -11.65843866,   1.42005301,   0.25349066],
           [ -9.94987437,  14.53535354,  -5.31022304,   2.43081618],
           [  0.        ,  -1.83299243,   0.38969961,  -0.51527034],
           [  0.        ,   0.        ,  -3.83189513,   1.07494686]])
    >>> np.allclose(Q @ H @ Q.conj().T - A, np.zeros((4, 4)))
    True
    """
    a1 = _asarray_validated(a, check_finite=check_finite)
    if len(a1.shape) != 2 or (a1.shape[0] != a1.shape[1]):
        raise ValueError('expected square matrix')
    overwrite_a = overwrite_a or (_datacopied(a1, a))

    if a1.size == 0:
        h3 = hessenberg(numpy.eye(3, dtype=a1.dtype))
        h = numpy.empty(a1.shape, dtype=h3.dtype)
        if not calc_q:
            return h
        else:
            h3, q3 = hessenberg(numpy.eye(3, dtype=a1.dtype), calc_q=True)
            q = numpy.empty(a1.shape, dtype=q3.dtype)
            h = numpy.empty(a1.shape, dtype=h3.dtype)
            return h, q

    # if 2x2 or smaller: already in Hessenberg
    if a1.shape[0] <= 2:
        if calc_q:
            return a1, eye(a1.shape[0])
        return a1

    gehrd, gebal, gehrd_lwork = get_lapack_funcs(('gehrd', 'gebal',
                                                  'gehrd_lwork'), (a1,))
    ba, lo, hi, pivscale, info = gebal(a1, permute=0, overwrite_a=overwrite_a)
    _check_info(info, 'gebal (hessenberg)', positive=False)
    n = len(a1)

    lwork = _compute_lwork(gehrd_lwork, ba.shape[0], lo=lo, hi=hi)

    hq, tau, info = gehrd(ba, lo=lo, hi=hi, lwork=lwork, overwrite_a=1)
    _check_info(info, 'gehrd (hessenberg)', positive=False)
    h = np.triu(hq, -1)
    if not calc_q:
        return h

    # use orghr/unghr to compute q
    orghr, orghr_lwork = get_lapack_funcs(('orghr', 'orghr_lwork'), (a1,))
    lwork = _compute_lwork(orghr_lwork, n, lo=lo, hi=hi)

    q, info = orghr(a=hq, tau=tau, lo=lo, hi=hi, lwork=lwork, overwrite_a=1)
    _check_info(info, 'orghr (hessenberg)', positive=False)
    return h, q


def cdf2rdf(w, v):
    """
    Converts complex eigenvalues ``w`` and eigenvectors ``v`` to real
    eigenvalues in a block diagonal form ``wr`` and the associated real
    eigenvectors ``vr``, such that::

        vr @ wr = X @ vr

    continues to hold, where ``X`` is the original array for which ``w`` and
    ``v`` are the eigenvalues and eigenvectors.

    .. versionadded:: 1.1.0

    Parameters
    ----------
    w : (..., M) array_like
        Complex or real eigenvalues, an array or stack of arrays

        Conjugate pairs must not be interleaved, else the wrong result
        will be produced. So ``[1+1j, 1, 1-1j]`` will give a correct result,
        but ``[1+1j, 2+1j, 1-1j, 2-1j]`` will not.

    v : (..., M, M) array_like
        Complex or real eigenvectors, a square array or stack of square arrays.

    Returns
    -------
    wr : (..., M, M) ndarray
        Real diagonal block form of eigenvalues
    vr : (..., M, M) ndarray
        Real eigenvectors associated with ``wr``

    See Also
    --------
    eig : Eigenvalues and right eigenvectors for non-symmetric arrays
    rsf2csf : Convert real Schur form to complex Schur form

    Notes
    -----
    ``w``, ``v`` must be the eigenstructure for some *real* matrix ``X``.
    For example, obtained by ``w, v = scipy.linalg.eig(X)`` or
    ``w, v = numpy.linalg.eig(X)`` in which case ``X`` can also represent
    stacked arrays.

    .. versionadded:: 1.1.0

    Examples
    --------
    >>> import numpy as np
    >>> X = np.array([[1, 2, 3], [0, 4, 5], [0, -5, 4]])
    >>> X
    array([[ 1,  2,  3],
           [ 0,  4,  5],
           [ 0, -5,  4]])

    >>> from scipy import linalg
    >>> w, v = linalg.eig(X)
    >>> w
    array([ 1.+0.j,  4.+5.j,  4.-5.j])
    >>> v
    array([[ 1.00000+0.j     , -0.01906-0.40016j, -0.01906+0.40016j],
           [ 0.00000+0.j     ,  0.00000-0.64788j,  0.00000+0.64788j],
           [ 0.00000+0.j     ,  0.64788+0.j     ,  0.64788-0.j     ]])

    >>> wr, vr = linalg.cdf2rdf(w, v)
    >>> wr
    array([[ 1.,  0.,  0.],
           [ 0.,  4.,  5.],
           [ 0., -5.,  4.]])
    >>> vr
    array([[ 1.     ,  0.40016, -0.01906],
           [ 0.     ,  0.64788,  0.     ],
           [ 0.     ,  0.     ,  0.64788]])

    >>> vr @ wr
    array([[ 1.     ,  1.69593,  1.9246 ],
           [ 0.     ,  2.59153,  3.23942],
           [ 0.     , -3.23942,  2.59153]])
    >>> X @ vr
    array([[ 1.     ,  1.69593,  1.9246 ],
           [ 0.     ,  2.59153,  3.23942],
           [ 0.     , -3.23942,  2.59153]])
    """
    w, v = _asarray_validated(w), _asarray_validated(v)

    # check dimensions
    if w.ndim < 1:
        raise ValueError('expected w to be at least 1D')
    if v.ndim < 2:
        raise ValueError('expected v to be at least 2D')
    if v.ndim != w.ndim + 1:
        raise ValueError('expected eigenvectors array to have exactly one '
                         'dimension more than eigenvalues array')

    # check shapes
    n = w.shape[-1]
    M = w.shape[:-1]
    if v.shape[-2] != v.shape[-1]:
        raise ValueError('expected v to be a square matrix or stacked square '
                         'matrices: v.shape[-2] = v.shape[-1]')
    if v.shape[-1] != n:
        raise ValueError('expected the same number of eigenvalues as '
                         'eigenvectors')

    # get indices for each first pair of complex eigenvalues
    complex_mask = iscomplex(w)
    n_complex = complex_mask.sum(axis=-1)

    # check if all complex eigenvalues have conjugate pairs
    if not (n_complex % 2 == 0).all():
        raise ValueError('expected complex-conjugate pairs of eigenvalues')

    # find complex indices
    idx = nonzero(complex_mask)
    idx_stack = idx[:-1]
    idx_elem = idx[-1]

    # filter them to conjugate indices, assuming pairs are not interleaved
    j = idx_elem[0::2]
    k = idx_elem[1::2]
    stack_ind = ()
    for i in idx_stack:
        # should never happen, assuming nonzero orders by the last axis
        assert (i[0::2] == i[1::2]).all(), \
                "Conjugate pair spanned different arrays!"
        stack_ind += (i[0::2],)

    # all eigenvalues to diagonal form
    wr = zeros(M + (n, n), dtype=w.real.dtype)
    di = range(n)
    wr[..., di, di] = w.real

    # complex eigenvalues to real block diagonal form
    wr[stack_ind + (j, k)] = w[stack_ind + (j,)].imag
    wr[stack_ind + (k, j)] = w[stack_ind + (k,)].imag

    # compute real eigenvectors associated with real block diagonal eigenvalues
    u = zeros(M + (n, n), dtype=np.cdouble)
    u[..., di, di] = 1.0
    u[stack_ind + (j, j)] = 0.5j
    u[stack_ind + (j, k)] = 0.5
    u[stack_ind + (k, j)] = -0.5j
    u[stack_ind + (k, k)] = 0.5

    # multiply matrices v and u (equivalent to v @ u)
    vr = einsum('...ij,...jk->...ik', v, u).real

    return wr, vr<|MERGE_RESOLUTION|>--- conflicted
+++ resolved
@@ -218,11 +218,11 @@
 
     # accommodate square empty matrices
     if a1.size == 0:
-        w_n, vr_n = eig(numpy.eye(2, dtype=a1.dtype))
-        w = numpy.empty_like(a1, shape=(0,), dtype=w_n.dtype)
+        w_n, vr_n = eig(np.eye(2, dtype=a1.dtype))
+        w = np.empty_like(a1, shape=(0,), dtype=w_n.dtype)
         w = _make_eigvals(w, None, homogeneous_eigvals)
-        vl = numpy.empty_like(a1, shape=(0, 0), dtype=vr_n.dtype)
-        vr = numpy.empty_like(a1, shape=(0, 0), dtype=vr_n.dtype)
+        vl = np.empty_like(a1, shape=(0, 0), dtype=vr_n.dtype)
+        vr = np.empty_like(a1, shape=(0, 0), dtype=vr_n.dtype)
         if not (left or right):
             return w
         if left:
@@ -487,10 +487,10 @@
 
     # accommodate square empty matrices
     if a1.size == 0:
-        w_n, v_n = eigh(numpy.eye(2, dtype=a1.dtype))
-
-        w = numpy.empty_like(a1, shape=(0,), dtype=w_n.dtype)
-        v = numpy.empty_like(a1, shape=(0, 0), dtype=v_n.dtype)
+        w_n, v_n = eigh(np.eye(2, dtype=a1.dtype))
+
+        w = np.empty_like(a1, shape=(0,), dtype=w_n.dtype)
+        v = np.empty_like(a1, shape=(0, 0), dtype=v_n.dtype)
         if eigvals_only:
             return w
         else:
@@ -619,13 +619,8 @@
             return w, v
     else:
         if info < -1:
-<<<<<<< HEAD
-            d = drv.typecode + pfx + driver
-            raise LinAlgError(f'Illegal value in argument {-info} of internal {d}')
-=======
             raise LinAlgError(f'Illegal value in argument {-info} of internal '
                               f'{drv.typecode + pfx + driver}')
->>>>>>> 3d3358a7
         elif info > n:
             raise LinAlgError(f'The leading minor of order {info-n} of B is not '
                               'positive definite. The factorization of B '
@@ -816,10 +811,10 @@
 
     # accommodate square empty matrices
     if a1.size == 0:
-        w_n, v_n = eig_banded(numpy.array([[0, 0], [1, 1]], dtype=a1.dtype))
-
-        w = numpy.empty_like(a1, shape=(0,), dtype=w_n.dtype)
-        v = numpy.empty_like(a1, shape=(0, 0), dtype=v_n.dtype)
+        w_n, v_n = eig_banded(np.array([[0, 0], [1, 1]], dtype=a1.dtype))
+
+        w = np.empty_like(a1, shape=(0,), dtype=w_n.dtype)
+        v = np.empty_like(a1, shape=(0, 0), dtype=v_n.dtype)
         if eigvals_only:
             return w
         else:
@@ -1493,14 +1488,14 @@
     overwrite_a = overwrite_a or (_datacopied(a1, a))
 
     if a1.size == 0:
-        h3 = hessenberg(numpy.eye(3, dtype=a1.dtype))
-        h = numpy.empty(a1.shape, dtype=h3.dtype)
+        h3 = hessenberg(np.eye(3, dtype=a1.dtype))
+        h = np.empty(a1.shape, dtype=h3.dtype)
         if not calc_q:
             return h
         else:
-            h3, q3 = hessenberg(numpy.eye(3, dtype=a1.dtype), calc_q=True)
-            q = numpy.empty(a1.shape, dtype=q3.dtype)
-            h = numpy.empty(a1.shape, dtype=h3.dtype)
+            h3, q3 = hessenberg(np.eye(3, dtype=a1.dtype), calc_q=True)
+            q = np.empty(a1.shape, dtype=q3.dtype)
+            h = np.empty(a1.shape, dtype=h3.dtype)
             return h, q
 
     # if 2x2 or smaller: already in Hessenberg
