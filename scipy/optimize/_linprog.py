"""
A top-level linear programming interface. Currently this interface only
solves linear programming problems via the Simplex Method.

.. versionadded:: 0.14.0

Functions
---------
.. autosummary::
   :toctree: generated/

    linprog
    linprog_verbose_callback
    linprog_terse_callback

"""

from __future__ import division, print_function, absolute_import

import numpy as np
import numpy.ma as ma

from .optimize import OptimizeResult, _check_unknown_options

__all__ = ['linprog','linprog_verbose_callback','linprog_terse_callback']

__docformat__ = "restructuredtext en"


def linprog_verbose_callback(xk,**kwargs):
    """
    This is a sample callback for use with linprog, demonstrating the callback interface.
    This callback produces detailed output to sys.stdout before each iteration and after
    the final iteration of the simplex algorithm.

    Parameters
    ----------
    xk : array_like
        The current solution vector.
    **kwargs : dict
        A dictionary containing the following parameters:

        tableau : array_like
            The current tableau of the simplex algorithm.  Its structure is defined in _solve_simplex.
        phase : int
            The current Phase of the simplex algorithm (1 or 2)
        iter : int
            The current iteration number.
        pivot : tuple(int,int)
            The index of the tableau selected as the next pivot, or nan if no pivot exists
        basis : array(int)
            A list of the current basic variables.  Each element contains the name of a basic variable and
            its value.
        complete : bool
            True if the simplex algorithm has completed (and this is the final call to callback), otherwise False.
    """
    tableau = kwargs["tableau"]
    iter = kwargs["iter"]
    pivrow,pivcol = kwargs["pivot"]
    phase = kwargs["phase"]
    basis = kwargs["basis"]
    complete = kwargs["complete"]

    saved_printoptions = np.get_printoptions()
    np.set_printoptions(linewidth=500,
                        formatter={'float':lambda x: "{: 12.4f}".format(x)})
    if complete:
        print("--------- Iteration Complete - Phase {:d} -------\n".format(phase))
        print("Tableau:")
    elif iter == 0:
        print("--------- Initial Tableau - Phase {:d} ----------\n".format(phase))

    else:
        print("--------- Iteration {:d}  - Phase {:d} --------\n".format(iter,phase))
        print("Tableau:")

    if iter >= 0:
        print("" + str(tableau) + "\n")
        if not complete:
            print("Pivot Element: T[{:.0f},{:.0f}]\n".format(pivrow,pivcol))
        print("Basic Variables:",basis)
        print()
        print("Current Solution:")
        print("x = ", xk)
        print()
        print("Current Objective Value:")
        print("f = ", -tableau[-1,-1])
        print()
    np.set_printoptions(**saved_printoptions)


def linprog_terse_callback(xk, **kwargs):
    """
    This is a sample callback for use with linprog, demonstrating the callback interface.
    This callback produces brief output to sys.stdout before each iteration and after
    the final iteration of the simplex algorithm.

    Parameters
    ----------
    xk : array_like
        The current solution vector.
    **kwargs : dict
        A dictionary containing the following parameters:

        tableau : array_like
            The current tableau of the simplex algorithm.  Its structure is defined in _solve_simplex.
        vars : tuple(str,...)
            Column headers for each column in tableau. "x[i]" for actual variables,
            "s[i]" for slack surplus variables, "a[i]" for artificial variables,
            and "RHS" for the constraint RHS vector
        phase : int
            The current Phase of the simplex algorithm (1 or 2)
        nit : int
            The current iteration number.
        pivot : tuple(int,int)
            The index of the tableau selected as the next pivot, or nan if no pivot exists
        basics : list[tuple(int,float)]
            A list of the current basic variables.  Each element contains the index of a basic variable and
            its value.
        complete : bool
            True if the simplex algorithm has completed (and this is the final call to callback), otherwise False.
    """
    iter = kwargs["iter"]

    if iter == 0:
        print("Iter:   X:")
    print("{: <5d}   ".format(iter),end="")
    print(xk)


def _pivot_col(T,tol=1.0E-12,bland=False):
    """
    Given a linear programming simplex tableau, determine the column
    of the variable to enter the basis.

    Parameters
    ----------
    T : 2D ndarray
        The simplex tableau.
    tol : float
        Elements in the objective row larger than -tol will not be considered
        for pivoting.  Nominally this value is zero, but numerical issues
        cause a tolerance about zero to be necessary.
    bland : bool
        If True, use Bland's rule for selection of the column (select the
        first column with a negative coefficient in the objective row, regardless
        of magnitude).

    Returns
    -------
    status: bool
        True if a suitable pivot column was found, otherwise False.  A return
        of False indicates that the linear programming simplex algorithm is complete.
    col: int
        The index of the column of the pivot element.  If status is False, col
        will be returned as nan.
    """
    ma = np.ma.masked_where(T[-1,:-1] >= -tol,T[-1,:-1],copy=False)
    if ma.count() == 0:
        return False, np.nan
    if bland:
        return True, np.where(ma.mask == False)[0][0]
    return True, np.ma.where(ma == ma.min())[0][0]


def _pivot_row(T,pivcol,phase,tol=1.0E-12):
    """
    Given a linear programming simplex tableau, determine the row for the
    pivot operation.

    Parameters
    ----------
    T : 2D ndarray
        The simplex tableau.
    pivcol : int
        The index of the pivot column.
    phase : int
        The phase of the simplex algorithm (1 or 2).
    tol : float
        Elements in the pivot column smaller than tol will not be considered
        for pivoting.  Nominally this value is zero, but numerical issues
        cause a tolerance about zero to be necessary.

    Returns
    -------
    status: bool
        True if a suitable pivot row was found, otherwise False.  A return
        of False indicates that the linear programming problem is unbounded.
    row: int
        The index of the row of the pivot element.  If status is False, row
        will be returned as nan.
    """
    if phase == 1:
        k = 2
    else:
        k = 1
    ma = np.ma.masked_where(T[:-k,pivcol] <= tol,T[:-k,pivcol],copy=False)
    if ma.count() == 0:
        return False, np.nan
    mb = np.ma.masked_where(T[:-k,pivcol] <= tol,T[:-k,-1],copy=False)
    q = mb / ma
    return True, np.ma.where(q == q.min())[0][0]


def _solve_simplex(T,n,basis,maxiter=1000,phase=2,callback=None,
                   tol=1.0E-12,nit0=0,bland=False):
    """
    Solve a linear programming problem in "standard maximization form" using
    the Simplex Method.

    Minimize :math:`f = c^T x`

    subject to

    .. math::

        Ax = b
        x_i >= 0
        b_j >= 0

    Parameters
    ----------
    T : array_like
        A 2-D array representing the simplex T corresponding to the maximization problem.
        It should have the form:

        [[A[0,0], A[0,1], ..., A[0,n_total], b[0]],
         [A[1,0], A[1,1], ..., A[1,n_total], b[1]],
         .
         .
         .
         [A[m,0], A[m,1], ..., A[m,n_total], b[m]],
         [c[0],   c[1], ...,   c[n_total],    0]]

        for a Phase 2 problem, or the form:

        [[A[0,0], A[0,1], ..., A[0,n_total], b[0]],
         [A[1,0], A[1,1], ..., A[1,n_total], b[1]],
         .
         .
         .
         [A[m,0], A[m,1], ..., A[m,n_total], b[m]],
         [c[0],   c[1], ...,   c[n_total],   0],
         [c'[0],  c'[1], ...,  c'[n_total],  0]]

         for a Phase 1 problem (a Problem in which a basic feasible solution is
         sought prior to maximizing the actual objective.  T is modified in
         place by _solve_simplex.
    n : int
        The number of true variables in the problem.
    basis : array
        An array of the indices of the basic variables, such that basis[i]
        contains the column corresponding to the basic variable for row i.
        Basis is modified in place by _solve_simplex
    maxiter : int
        The maximum number of iterations to perform before aborting the
        optimization.
    phase : int
        The phase of the optimization being executed.  In phase 1 a basic
        feasible solution is sought and the T has an additional row representing
        an alternate objective function.
    callback : callable
        If a callback function is provided, it will be called within each
        iteration of the simplex algorithm. The callback must have the
        signature `callback(xk,**kwargs)` where xk is the current solution
        vector and kwargs is a dictionary containing the following::
        "T" : The current Simplex algorithm T
        "nit" : The current iteration.
        "pivot" : The pivot (row,column) used for the next iteration.
        "phase" : Whether the algorithm is in Phase 1 or Phase 2.
        "basis" : The indices of the columns of the basic variables.
    tol : float
        The tolerance which determines when a solution is "close enough" to
        zero in Phase 1 to be considered a basic feasible solution or close
        enough to positive to to serve as an optimal solution.
    nit0 : int
        The initial iteration number used to keep an accurate iteration total
        in a two-phase problem.
    bland : bool
        If True, choose pivots using Bland's rule [3].  In problems which
        fail to converge due to cycling, using Bland's rule can provide
        convergence at the expense of a less optimal path about the simplex.

    Returns
    -------
    res : OptimizeResult
        The optimization result represented as a ``OptimizeResult`` object.
        Important attributes are: ``x`` the solution array, ``success`` a
        Boolean flag indicating if the optimizer exited successfully and
        ``message`` which describes the cause of the termination. Possible
        values for the ``status`` attribute are:
         0 : Optimization terminated successfully
         1 : Iteration limit reached
         2 : Problem appears to be infeasible
         3 : Problem appears to be unbounded

        See `OptimizeResult` for a description of other attributes.
    """
    nit = nit0
    complete = False
    solution = np.zeros(T.shape[1]-1,dtype=np.float64)

    if phase == 1:
        m = T.shape[0]-2
    elif phase == 2:
        m = T.shape[0]-1
    else:
        raise ValueError("Argument 'phase' to _solve_simplex must be 1 or 2")

    while not complete:
        # Find the pivot column
        pivcol_found, pivcol = _pivot_col(T,tol,bland)
        if not pivcol_found:
            pivcol = np.nan
            pivrow = np.nan
            status = 0
            complete = True
        else:
            # Find the pivot row
            pivrow_found, pivrow = _pivot_row(T,pivcol,phase,tol)
            if not pivrow_found:
                status = 3
                complete = True

        if not callback is None:
            solution[:] = 0
            solution[basis[:m]] = T[:m,-1]
            callback(solution[:n], **{"tableau": T,
                                      "phase":phase,
                                      "iter":nit,
                                      "pivot":(pivrow,pivcol),
                                      "basis":basis,
                                      "complete": complete and phase == 2})

        if not complete:
            if nit >= maxiter:
                # Iteration limit exceeded
                status = 1
                complete = True
            else:
                # variable represented by pivcol enters
                # variable in basis[pivrow] leaves
                basis[pivrow] = pivcol
                pivval = T[pivrow][pivcol]
                T[pivrow,:] = T[pivrow,:] / pivval
                for irow in range(T.shape[0]):
                    if irow != pivrow:
                        T[irow,:] = T[irow,:] - T[pivrow,:]*T[irow,pivcol]
                nit += 1

    return nit, status


def _linprog_simplex(c,A_ub=None,b_ub=None,A_eq=None,b_eq=None,
            bounds=None,maxiter=1000,disp=False,callback=None,
            tol=1.0E-12,bland=False,**unknown_options):
    """
    Solve the following linear programming problem via a two-phase simplex algorithm.

    maximize:     c^T * x

    subject to:   A_ub * x <= b_ub
                  A_eq * x == b_eq

    Parameters
    ----------
    c : array_like
        Coefficients of the linear objective function to be maximized.
    A_ub :
        2-D array which, when matrix-multiplied by x, gives the values of the
        upper-bound inequality constraints at x.
    b_ub : array_like
        1-D array of values representing the upper-bound of each inequality
        constraint (row) in A_ub.
    A_eq : array_like
        2-D array which, when matrix-multiplied by x, gives the values of the
        equality constraints at x.
    b_eq : array_like
        1-D array of values representing the RHS of each equality constraint
        (row) in A_eq.
    bounds : array_like
        The bounds for each independent variable in the solution, which can take
        one of three forms::
        None : The default bounds, all variables are non-negative.
        (lb,ub) : If a 2-element sequence is provided, the same lower bound (lb)
                  and upper bound (ub) will be applied to all variables.
        [(lb_0,ub_0),(lb_1,ub_1),...] : If an n x 2 sequence is provided, each
                  variable x_i will be bounded by lb[i] and ub[i].
        Infinite bounds are specified using -np.inf (negative) or np.inf (positive).
    maxiter : int
       The maximum number of iterations to perform.
    disp : bool
        If True, print exit status message to sys.stdout
    callback : callable
        If a callback function is provide, it will be called within each
        iteration of the simplex algorithm. The callback must have the
        signature `callback(xk,**kwargs)` where xk is the current solution vector
        and kwargs is a dictionary containing the following::
        "tableau" : The current Simplex algorithm tableau
        "nit" : The current iteration.
        "pivot" : The pivot (row,column) used for the next iteration.
        "phase" : Whether the algorithm is in Phase 1 or Phase 2.
        "bv" : A structured array containing a string representation of each
               basic variable and its current value.
    tol : float
        The tolerance which determines when a solution is "close enough" to zero
         in Phase 1 to be considered a basic feasible solution or close enough
         to positive to to serve as an optimal solution.
    bland : bool
        If True, use Bland's anti-cycling rule [3] to choose pivots to
        prevent cycling.  If False, choose pivots which should lead to a
        converged solution more quickly.  The latter method is subject to
        cycling (non-convergence) in rare instances.

    Returns
    -------
    A scipy.optimize.OptimizeResult consisting of the following fields::
        x : ndarray
            The independent variable vector which optimizes the linear
            programming problem.
        slack : ndarray
            The values of the slack variables.  Each slack variable corresponds
            to an inequality constraint.  If the slack is zero, then the
            corresponding constraint is active.
        success : bool
            Returns True if the algorithm succeeded in finding an optimal
            solution.
        status : int
            An integer representing the exit status of the optimization::
             0 : Optimization terminated successfully
             1 : Iteration limit reached
             2 : Problem appears to be infeasible
             3 : Problem appears to be unbounded
        nit : int
            The number of iterations performed.
        message : str
            A string descriptor of the exit status of the optimization.

    Examples
    --------
    Consider the following problem:

    Minimize: f = -1*x[0] + 4*x[1]

    Subject to: -3*x[0] + 1*x[1] <= 6
                 1*x[0] + 2*x[1] <= 4
                            x[1] >= -3

    where:  -inf <= x[0] <= inf

    This problem deviates from the standard linear programming problem.  In
    standard form, linear programming problems assume the variables x are
    non-negative.  Since the variables don't have standard bounds where
    0 <= x <= inf, the bounds of the variables must be explicitly set.

    There are two upper-bound constraints, which can be expressed as

    dot(A_ub,x) <= b_ub

    The input for this problem is as follows:
    >>> c = [-1,4]
    >>> A = [[-3,1],[1,2]]
    >>> b = [6,4]
    >>> x0_bounds = (None,None)
    >>> x1_bounds = (-3,None)
    >>> res = linprog(c,A,b,bounds=(x0_bounds,x1_bounds),options={"disp":True})
    >>> print(res)
    Optimization terminated successfully.
         Current function value: 11.428571
         Iterations: 2
    status: 0
    success: True
    fun: 11.428571428571429
    x: array([-1.14285714,  2.57142857])
    slack: array([], dtype=np.float64)
    message: 'Optimization terminated successfully.'
    nit: 2

    References
    ----------
    .. [1] Dantzig, George B., Linear programming and extensions. Rand
           Corporation Research Study Princeton Univ. Press, Princeton, NJ, 1963
    .. [2] Hillier, S.H. and Lieberman, G.J. (1995), "Introduction to
           Mathematical Programming", McGraw-Hill, Chapter 4.
    .. [3] Bland, Robert G. New finite pivoting rules for the simplex method.
           Mathematics of Operations Research (2), 1977: pp. 103-107.
    """
    _check_unknown_options(unknown_options)

    status = 0
    messages = {0: "Optimization terminated successfully.",
                1: "Iteration limit reached.",
                2: "Optimzation failed. Unable to find a feasible"
                   " starting point.",
                3: "Optimization failed. The problem appears to be unbounded.",
                4: "Optimization failed. Singular matrix encountered."}
    have_floor_variable = False

    cc = np.asarray(c)

    # The initial value of the objective function element in the tableau
    f0 = 0

    # The number of variables as given by c
    n = len(c)

    # Convert the input arguments to arrays (sized to zero if not provided)
    Aeq = np.asarray(A_eq) if not A_eq is None else np.empty([0,len(cc)])
    Aub = np.asarray(A_ub) if not A_ub is None else np.empty([0,len(cc)])
    beq = np.ravel(np.asarray(b_eq)) if not b_eq is None else np.empty([0])
    bub = np.ravel(np.asarray(b_ub)) if not b_ub is None else np.empty([0])

    # Analyze the bounds and determine what modifications to me made to
    # the constraints in order to accommodate them.
    L = np.zeros(n,dtype=np.float64)
    U = np.ones(n,dtype=np.float64)*np.inf
    if bounds is None or len(bounds) == 0:
        pass
    elif len(bounds) == 2 and not hasattr(bounds[0], '__len__'):
        # All bounds are the same
        L = np.asarray(n*[bounds[0]], dtype=np.float64)
        U = np.asarray(n*[bounds[1]], dtype=np.float64)
    else:
        if len(bounds) != n:
            status = -1
            message = "Invalid input for linprog with method = 'simplex'.  " \
                      "Length of bounds is inconsistent with the length of c"
        else:
            try:
                for i in range(n):
                    if len(bounds[i]) != 2:
                        raise IndexError()
                    L[i] = bounds[i][0] if not bounds[i][0] is None else -np.inf
                    U[i] = bounds[i][1] if not bounds[i][1] is None else np.inf
            except IndexError:
                status = -1
                message = "Invalid input for linprog with method = 'simplex'.  " \
                          "bounds must be a n x 2 sequence/array where " \
                          "n = len(c)."

    if np.any(L == -np.inf):
        # If any lower-bound constraint is a free variable
        # add the first column variable as the "floor" variable which
        # accommodates the most negative variable in the problem.
        n = n + 1
        L = np.concatenate([np.array([0]),L])
        U = np.concatenate([np.array([np.inf]),U])
        cc = np.concatenate([np.array([0]),cc])
        Aeq = np.hstack([np.zeros([Aeq.shape[0],1]),Aeq])
        Aub = np.hstack([np.zeros([Aub.shape[0],1]),Aub])
        have_floor_variable = True

    # Now before we deal with any variables with lower bounds < 0,
    # deal with finite bounds which can be simply added as new constraints.
    # Also validate bounds inputs here.
    for i in range(n):
        if(L[i] > U[i]):
            status = -1
            message = "Invalid input for linprog with method = 'simplex'.  " \
                      "Lower bound %d is greater than upper bound %d" % (i,i)

        if np.isinf(L[i]) and L[i] > 0:
            status = -1
            message = "Invalid input for linprog with method = 'simplex'.  " \
                      "Lower bound may not be +infinity"

        if np.isinf(U[i]) and U[i] < 0:
            status = -1
            message = "Invalid input for linprog with method = 'simplex'.  " \
                      "Upper bound may not be -infinity"

        if np.isfinite(L[i]) and L[i] > 0:
            # Add a new lower-bound (negative upper-bound) constraint
            Aub = np.vstack([Aub, np.zeros(n)])
            Aub[-1,i] = -1
            bub = np.concatenate([bub,np.array([-L[i]])])
            L[i] = 0

        if np.isfinite(U[i]):
            # Add a new upper-bound constraint
            Aub = np.vstack([Aub, np.zeros(n)])
            Aub[-1,i] = 1
            bub = np.concatenate([bub,np.array([U[i]])])
            U[i] = np.inf

    # Now find negative lower bounds (finite or infinite) which require a
    # change of variables or free variables and handle them appropriately
    for i in range(0,n):
        if L[i] < 0:
            if np.isfinite(L[i]) and L[i] < 0:
                # Add a change of variables for x[i]
                # For each row in the constraint matrices, we take the
                # coefficient from column i in A,
                # and subtract the product of that and L[i] to the RHS b
                beq[:] = beq[:] - Aeq[:,i] * L[i]
                bub[:] = bub[:] - Aub[:,i] * L[i]
                # We now have a nonzero initial value for the objective
                # function as well.
                f0 = f0 - cc[i] * L[i]
            else:
                # This is an unrestricted variable, let x[i] = u[i] - v[0]
                # where v is the first column in all matrices.
                Aeq[:,0] = Aeq[:,0] - Aeq[:,i]
                Aub[:,0] = Aub[:,0] - Aub[:,i]
                cc[0] = cc[0] - cc[i]

        if np.isinf(U[i]):
            if U[i] < 0:
                status = -1
                message = "Invalid input for linprog with method = 'simplex'.  " \
                          "Upper bound may not be -inf."

    # The number of upper bound constraints (rows in A_ub and elements in b_ub)
    mub = len(bub)

    # The number of equality constraints (rows in A_eq and elements in b_eq)
    meq = len(beq)

    # The total number of constraints
    m = mub+meq

    # The number of slack variables (one for each of the upper-bound constraints)
    n_slack = mub

    # The number of artificial variables (one for each lower-bound and equality
    # constraint)
    n_artificial = meq + np.count_nonzero(bub < 0)

    try:
        Aub_rows, Aub_cols = Aub.shape
    except ValueError:
        status = -1
<<<<<<< HEAD
        message = "Invalid input for linprog with method = 'simplex'.  " \
                  "A_ub must be two-dimensional"
=======
        raise ValueError("Invalid input.  A_ub must be two-dimensional")
>>>>>>> 0c96056d

    try:
        Aeq_rows, Aeq_cols = Aeq.shape
    except ValueError:
        status = -1
<<<<<<< HEAD
        message = "Invalid input for linprog with method = 'simplex'.  " \
                  "A_eq must be two-dimensional"
=======
        raise ValueError("Invalid input.  A_eq must be two-dimensional")
>>>>>>> 0c96056d

    if Aeq_rows != meq:
        status = -1
        message = "Invalid input for linprog with method = 'simplex'.  " \
                  "The number of rows in A_eq must be equal " \
                  "to the number of values in b_eq"

    if Aub_rows != mub:
        status = -1
        message = "Invalid input for linprog with method = 'simplex'.  " \
                  "The number of rows in A_ub must be equal " \
                  "to the number of values in b_ub"

    if Aeq_cols > 0 and Aeq_cols != n:
        status = -1
        message = "Invalid input for linprog with method = 'simplex'.  " \
                  "Number of columns in A_eq must be equal " \
                  "to the size of c"

    if Aub_cols > 0 and Aub_cols != n:
        status = -1
        message = "Invalid input for linprog with method = 'simplex'.  " \
                  "Number of columns in A_ub must be equal to the size of c"

    if status != 0:
        # Invalid inputs provided
        raise ValueError(message)

    # Create the tableau
    T = np.zeros([m+2,n+n_slack+n_artificial+1])

    # Insert objective into tableau
    T[-2,:n] = cc
    T[-2,-1] = f0

    b = T[:-2,-1]

    if meq > 0:
        # Add Aeq to the tableau
        T[:meq,:n] = Aeq
        # Add beq to the tableau
        b[:meq] = beq
    if mub > 0:
        # Add Aub to the tableau
        T[meq:meq+mub,:n] = Aub
        # At bub to the tableau
        b[meq:meq+mub] = bub
        # Add the slack variables to the tableau
        np.fill_diagonal(T[meq:m,n:n+n_slack], 1)

    # Further setup the tableau
    # If a row corresponds to an equality constraint or a negative b (a lower
    # bound constraint), then an artificial variable is added for that row.
    # Also, if b is negative, first flip the signs in that constraint.
    slcount = 0
    avcount = 0
    basis = np.zeros(m,dtype=int)
    r_artificial = np.zeros(n_artificial,dtype=int)
    for i in range(m):
        if i < meq or b[i] < 0:
            # basic variable i is in column n+n_slack+avcount
            basis[i] = n+n_slack+avcount
            r_artificial[avcount] = i
            avcount += 1
            if b[i] < 0:
                b[i] *= -1
                T[i,:-1] *= -1
            T[i,basis[i]] = 1
            T[-1,basis[i]] = 1
        else:
            # basic variable i is in column n+slcount
            basis[i] = n+slcount
            slcount += 1

    # Make the artificial variables basic feasible variables by subtracting
    # each row with an artificial variable from the Phase 1 objective
    for r in r_artificial:
        T[-1,:] = T[-1,:] - T[r,:]

    nit1, status = _solve_simplex(T,n,basis,phase=1,callback=callback,
                                  maxiter=maxiter,tol=tol,bland=bland)

    # if pseudo objective is zero, remove the last row from the tableau and
    # proceed to phase 2
    if abs(T[-1,-1]) < tol:
        # Remove the pseudo-objective row from the tableau
        T = T[:-1,:]
        # Remove the artificial variable columns from the tableau
        T = np.delete(T,np.s_[n+n_slack:n+n_slack+n_artificial],1)
    else:
        status = 2
        message = messages[2]

    if status != 0:
        # Failure to find a feasible starting point
        if disp:
            print(message)
        return OptimizeResult(x=np.nan,fun=-T[-1,-1],nit=nit1,status=status,
                      message=message, success=False)

    # Phase 2
    nit2, status = _solve_simplex(T,n,basis,maxiter=maxiter-nit1,phase=2,
                                  callback=callback,tol=tol,nit0=nit1,
                                  bland=bland)

    solution = np.zeros(n+n_slack+n_artificial)
    solution[basis[:m]] = T[:m,-1]
    x = solution[:n]
    slack = solution[n:n+n_slack]

    # For those variables with finite negative lower bounds,
    # reverse the change of variables
    masked_L = ma.array(L,mask=np.isinf(L),fill_value=0.0).filled()
    x = x + masked_L

    # For those variables with infinite negative lower bounds,
    # take x[i] as the difference between x[i] and the floor variable.
    if have_floor_variable:
        for i in range(1,n):
            if np.isinf(L[i]):
                x[i] -= x[0]
        x = x[1:]

    # Optimization complete at this point
    obj = -T[-1,-1]

    if status in (0,1):
        if disp:
            print(messages[status])
            print("         Current function value: {: <12.6f}".format(obj))
            print("         Iterations: {:d}".format(nit2))
    else:
        if disp:
            print(messages[status])
            print("         Iterations: {:d}".format(nit2))

    return OptimizeResult(x=x,fun=obj,nit=int(nit2),status=status,slack=slack,
                  message=messages[status],success=(status == 0))


def linprog(c,A_eq=None,b_eq=None,A_ub=None,b_ub=None,
            bounds=None,method='simplex',callback=None,
            options=None):
    """
    Minimize a linear objective function subject to linear
    equality and inequality constraints.

    Linear Programming is intended to solve the following problem form:

    Minimize:     c^T * x

    Subject to:   A_ub * x <= b_ub
                  A_eq * x == b_eq

    .. versionadded:: 0.14.0

    Parameters
    ----------
    c : array_like
        Coefficients of the linear objective function to be minimized.
    A_ub :
        2-D array which, when matrix-multiplied by x, gives the values of the
        upper-bound inequality constraints at x.
    b_ub : array_like
        1-D array of values representing the upper-bound of each inequality
        constraint (row) in A_ub.
    A_eq : array_like
        2-D array which, when matrix-multiplied by x, gives the values of the
        equality constraints at x.
    b_eq : array_like
        1-D array of values representing the RHS of each equality constraint
        (row) in A_eq.
    bounds : sequence, optional
        ``(min, max)`` pairs for each element in ``x``, defining
        the bounds on that parameter. Use None for one of ``min`` or
        ``max`` when there is no bound in that direction. By default
        bounds are ``(0,None)`` (non-negative)
        If a sequence containing a single tuple is provided, then ``min`` and
        ``max`` will be applied to all variables in the problem.
    method : str, optional
        Type of solver.  At this time only 'simplex' is supported.
    callback : callable, optional
        If a callback function is provide, it will be called within each
        iteration of the simplex algorithm. The callback must have the signature
        `callback(xk,**kwargs)` where xk is the current solution vector
        and kwargs is a dictionary containing the following::
        "tableau" : The current Simplex algorithm tableau
        "nit" : The current iteration.
        "pivot" : The pivot (row,column) used for the next iteration.
        "phase" : Whether the algorithm is in Phase 1 or Phase 2.
        "basis" : The indices of the columns of the basic variables.
    options : dict, optional
        A dictionary of solver options. All methods accept the following
        generic options:
            maxiter : int
                Maximum number of iterations to perform.
            disp : bool
                Set to True to print convergence messages.
        For method-specific options, see :func:`show_options('linprog')`.

    Returns
    -------
    A scipy.optimize.OptimizeResult consisting of the following fields::
        x : ndarray
            The independent variable vector which optimizes the linear
            programming problem.
        slack : ndarray
            The values of the slack variables.  Each slack variable corresponds
            to an inequality constraint.  If the slack is zero, then the
            corresponding constraint is active.
        success : bool
            Returns True if the algorithm succeeded in finding an optimal
            solution.
        status : int
            An integer representing the exit status of the optimization::
             0 : Optimization terminated successfully
             1 : Iteration limit reached
             2 : Problem appears to be infeasible
             3 : Problem appears to be unbounded
        nit : int
            The number of iterations performed.
        message : str
            A string descriptor of the exit status of the optimization.

    Examples
    --------
    Consider the following problem:

    Minimize: f = -1*x[0] + 4*x[1]

    Subject to: -3*x[0] + 1*x[1] <= 6
                 1*x[0] + 2*x[1] <= 4
                            x[1] >= -3

    where:  -inf <= x[0] <= inf

    This problem deviates from the standard linear programming problem.
    In standard form, linear programming problems assume the variables x are
    non-negative.  Since the variables don't have standard bounds where
    0 <= x <= inf, the bounds of the variables must be explicitly set.

    There are two upper-bound constraints, which can be expressed as

    dot(A_ub,x) <= b_ub

    The input for this problem is as follows:
    >>> c = [-1,4]
    >>> A = [[-3,1],[1,2]]
    >>> b = [6,4]
    >>> x0_bounds = (None,None)
    >>> x1_bounds = (-3,None)
    >>> res = linprog(c,A_ub=A,b_ub=b,bounds=(x0_bounds,x1_bounds),options={"disp":True})
    >>> print(res)
    Optimization terminated successfully.
         Current function value: -11.428571
         Iterations: 2
    status: 0
    success: True
    fun: -11.428571428571429
    x: array([-1.14285714,  2.57142857])
    message: 'Optimization terminated successfully.'
    nit: 2

    Note the actual objective value is 11.428571.  In this case we minimized
    the negative of the objective function.

    References
    ----------
    .. [1] Dantzig, George B., Linear programming and extensions. Rand
           Corporation Research Study Princeton Univ. Press, Princeton, NJ, 1963
    .. [2] Hillier, S.H. and Lieberman, G.J. (1995), "Introduction to
           Mathematical Programming", McGraw-Hill, Chapter 4.
    .. [3] Bland, Robert G. New finite pivoting rules for the simplex method.
           Mathematics of Operations Research (2), 1977: pp. 103-107.

    Returns
    -------
    res : OptimizeResult
        The optimization result represented as a ``OptimizeResult`` object.
        Important attributes are: ``x`` the solution array, ``success`` a
        Boolean flag indicating if the optimizer exited successfully and
        ``message`` which describes the cause of the termination. See
        `OptimizeResult` for a description of other attributes.

    See also
    --------
    show_options : Additional options accepted by the solvers

    Notes
    -----
    This section describes the available solvers that can be selected by the
    'method' parameter. The default method is *Simplex*.

    Method *Simplex* uses the Simplex algorithm (as it relates to Linear
    Programming, NOT the Nelder-Mead Simplex) [1]_, [2]_. This algorithm
    should be reasonably reliable and fast.


    """
    meth = method.lower()
    if options is None:
        options = {}

    if meth == 'simplex':
        return _linprog_simplex(c,A_ub=A_ub,b_ub=b_ub,A_eq=A_eq,b_eq=b_eq,
                                bounds=bounds,callback=callback,**options)
    else:
        raise ValueError('Unknown solver %s' % method)<|MERGE_RESOLUTION|>--- conflicted
+++ resolved
@@ -629,24 +629,12 @@
     try:
         Aub_rows, Aub_cols = Aub.shape
     except ValueError:
-        status = -1
-<<<<<<< HEAD
-        message = "Invalid input for linprog with method = 'simplex'.  " \
-                  "A_ub must be two-dimensional"
-=======
         raise ValueError("Invalid input.  A_ub must be two-dimensional")
->>>>>>> 0c96056d
 
     try:
         Aeq_rows, Aeq_cols = Aeq.shape
     except ValueError:
-        status = -1
-<<<<<<< HEAD
-        message = "Invalid input for linprog with method = 'simplex'.  " \
-                  "A_eq must be two-dimensional"
-=======
         raise ValueError("Invalid input.  A_eq must be two-dimensional")
->>>>>>> 0c96056d
 
     if Aeq_rows != meq:
         status = -1
