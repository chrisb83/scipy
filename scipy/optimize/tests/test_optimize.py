"""
Unit tests for optimization routines from optimize.py

Authors:
   Ed Schofield, Nov 2005
   Andrew Straw, April 2008

To run it in its simplest form::
  nosetests test_optimize.py

"""
import itertools
import warnings
import numpy as np
from numpy.testing import (assert_allclose, assert_equal,
                           assert_, assert_almost_equal,
                           assert_no_warnings, assert_warns,
                           assert_array_less, suppress_warnings)
import pytest
from pytest import raises as assert_raises

from scipy import optimize
from scipy.optimize._minimize import MINIMIZE_METHODS, MINIMIZE_SCALAR_METHODS
from scipy.optimize._linprog import LINPROG_METHODS
from scipy.optimize._root import ROOT_METHODS
from scipy.optimize._root_scalar import ROOT_SCALAR_METHODS
from scipy.optimize._qap import QUADRATIC_ASSIGNMENT_METHODS
from scipy.optimize._differentiable_functions import ScalarFunction
from scipy.optimize.optimize import MemoizeJac, show_options


def test_check_grad():
    # Verify if check_grad is able to estimate the derivative of the
    # logistic function.

    def logit(x):
        return 1 / (1 + np.exp(-x))

    def der_logit(x):
        return np.exp(-x) / (1 + np.exp(-x))**2

    x0 = np.array([1.5])

    r = optimize.check_grad(logit, der_logit, x0)
    assert_almost_equal(r, 0)
    r = optimize.check_grad(logit, der_logit, x0,
                            direction='random', seed=1234)
    assert_almost_equal(r, 0)

    r = optimize.check_grad(logit, der_logit, x0, epsilon=1e-6)
    assert_almost_equal(r, 0)
    r = optimize.check_grad(logit, der_logit, x0, epsilon=1e-6,
                            direction='random', seed=1234)
    assert_almost_equal(r, 0)

    # Check if the epsilon parameter is being considered.
    r = abs(optimize.check_grad(logit, der_logit, x0, epsilon=1e-1) - 0)
    assert_(r > 1e-7)
    r = abs(optimize.check_grad(logit, der_logit, x0, epsilon=1e-1,
                                direction='random', seed=1234) - 0)
    assert_(r > 1e-7)

    def x_sinx(x):
        return (x*np.sin(x)).sum()

    def der_x_sinx(x):
        return np.sin(x) + x*np.cos(x)

    x0 = np.arange(0, 2, 0.2)

    r = optimize.check_grad(x_sinx, der_x_sinx, x0,
                            direction='random', seed=1234)
    assert_almost_equal(r, 0)

    assert_raises(ValueError, optimize.check_grad,
                  x_sinx, der_x_sinx, x0,
                  direction='random_projection', seed=1234)


class CheckOptimize:
    """ Base test case for a simple constrained entropy maximization problem
    (the machine translation example of Berger et al in
    Computational Linguistics, vol 22, num 1, pp 39--72, 1996.)
    """

    def setup_method(self):
        self.F = np.array([[1, 1, 1],
                           [1, 1, 0],
                           [1, 0, 1],
                           [1, 0, 0],
                           [1, 0, 0]])
        self.K = np.array([1., 0.3, 0.5])
        self.startparams = np.zeros(3, np.float64)
        self.solution = np.array([0., -0.524869316, 0.487525860])
        self.maxiter = 1000
        self.funccalls = 0
        self.gradcalls = 0
        self.trace = []

    def func(self, x):
        self.funccalls += 1
        if self.funccalls > 6000:
            raise RuntimeError("too many iterations in optimization routine")
        log_pdot = np.dot(self.F, x)
        logZ = np.log(sum(np.exp(log_pdot)))
        f = logZ - np.dot(self.K, x)
        self.trace.append(np.copy(x))
        return f

    def grad(self, x):
        self.gradcalls += 1
        log_pdot = np.dot(self.F, x)
        logZ = np.log(sum(np.exp(log_pdot)))
        p = np.exp(log_pdot - logZ)
        return np.dot(self.F.transpose(), p) - self.K

    def hess(self, x):
        log_pdot = np.dot(self.F, x)
        logZ = np.log(sum(np.exp(log_pdot)))
        p = np.exp(log_pdot - logZ)
        return np.dot(self.F.T,
                      np.dot(np.diag(p), self.F - np.dot(self.F.T, p)))

    def hessp(self, x, p):
        return np.dot(self.hess(x), p)


class CheckOptimizeParameterized(CheckOptimize):

    def test_cg(self):
        # conjugate gradient optimization routine
        if self.use_wrapper:
            opts = {'maxiter': self.maxiter, 'disp': self.disp,
                    'return_all': False}
            res = optimize.minimize(self.func, self.startparams, args=(),
                                    method='CG', jac=self.grad,
                                    options=opts)
            params, fopt, func_calls, grad_calls, warnflag = \
                res['x'], res['fun'], res['nfev'], res['njev'], res['status']
        else:
            retval = optimize.fmin_cg(self.func, self.startparams,
                                      self.grad, (), maxiter=self.maxiter,
                                      full_output=True, disp=self.disp,
                                      retall=False)
            (params, fopt, func_calls, grad_calls, warnflag) = retval

        assert_allclose(self.func(params), self.func(self.solution),
                        atol=1e-6)

        # Ensure that function call counts are 'known good'; these are from
        # SciPy 0.7.0. Don't allow them to increase.
        assert_(self.funccalls == 9, self.funccalls)
        assert_(self.gradcalls == 7, self.gradcalls)

        # Ensure that the function behaves the same; this is from SciPy 0.7.0
        assert_allclose(self.trace[2:4],
                        [[0, -0.5, 0.5],
                         [0, -5.05700028e-01, 4.95985862e-01]],
                        atol=1e-14, rtol=1e-7)

    def test_cg_cornercase(self):
        def f(r):
            return 2.5 * (1 - np.exp(-1.5*(r - 0.5)))**2

        # Check several initial guesses. (Too far away from the
        # minimum, the function ends up in the flat region of exp.)
        for x0 in np.linspace(-0.75, 3, 71):
            sol = optimize.minimize(f, [x0], method='CG')
            assert_(sol.success)
            assert_allclose(sol.x, [0.5], rtol=1e-5)

    def test_bfgs(self):
        # Broyden-Fletcher-Goldfarb-Shanno optimization routine
        if self.use_wrapper:
            opts = {'maxiter': self.maxiter, 'disp': self.disp,
                    'return_all': False}
            res = optimize.minimize(self.func, self.startparams,
                                    jac=self.grad, method='BFGS', args=(),
                                    options=opts)

            params, fopt, gopt, Hopt, func_calls, grad_calls, warnflag = (
                    res['x'], res['fun'], res['jac'], res['hess_inv'],
                    res['nfev'], res['njev'], res['status'])
        else:
            retval = optimize.fmin_bfgs(self.func, self.startparams, self.grad,
                                        args=(), maxiter=self.maxiter,
                                        full_output=True, disp=self.disp,
                                        retall=False)
            (params, fopt, gopt, Hopt,
             func_calls, grad_calls, warnflag) = retval

        assert_allclose(self.func(params), self.func(self.solution),
                        atol=1e-6)

        # Ensure that function call counts are 'known good'; these are from
        # SciPy 0.7.0. Don't allow them to increase.
        assert_(self.funccalls == 10, self.funccalls)
        assert_(self.gradcalls == 8, self.gradcalls)

        # Ensure that the function behaves the same; this is from SciPy 0.7.0
        assert_allclose(self.trace[6:8],
                        [[0, -5.25060743e-01, 4.87748473e-01],
                         [0, -5.24885582e-01, 4.87530347e-01]],
                        atol=1e-14, rtol=1e-7)

    def test_bfgs_infinite(self):
        # Test corner case where -Inf is the minimum.  See gh-2019.
        func = lambda x: -np.e**-x
        fprime = lambda x: -func(x)
        x0 = [0]
        with np.errstate(over='ignore'):
            if self.use_wrapper:
                opts = {'disp': self.disp}
                x = optimize.minimize(func, x0, jac=fprime, method='BFGS',
                                      args=(), options=opts)['x']
            else:
                x = optimize.fmin_bfgs(func, x0, fprime, disp=self.disp)
            assert_(not np.isfinite(func(x)))

    def test_powell(self):
        # Powell (direction set) optimization routine
        if self.use_wrapper:
            opts = {'maxiter': self.maxiter, 'disp': self.disp,
                    'return_all': False}
            res = optimize.minimize(self.func, self.startparams, args=(),
                                    method='Powell', options=opts)
            params, fopt, direc, numiter, func_calls, warnflag = (
                    res['x'], res['fun'], res['direc'], res['nit'],
                    res['nfev'], res['status'])
        else:
            retval = optimize.fmin_powell(self.func, self.startparams,
                                          args=(), maxiter=self.maxiter,
                                          full_output=True, disp=self.disp,
                                          retall=False)
            (params, fopt, direc, numiter, func_calls, warnflag) = retval

        assert_allclose(self.func(params), self.func(self.solution),
                        atol=1e-6)
        # params[0] does not affect the objective function
        assert_allclose(params[1:], self.solution[1:], atol=5e-6)

        # Ensure that function call counts are 'known good'; these are from
        # SciPy 0.7.0. Don't allow them to increase.
        #
        # However, some leeway must be added: the exact evaluation
        # count is sensitive to numerical error, and floating-point
        # computations are not bit-for-bit reproducible across
        # machines, and when using e.g., MKL, data alignment
        # etc., affect the rounding error.
        #
        assert_(self.funccalls <= 116 + 20, self.funccalls)
        assert_(self.gradcalls == 0, self.gradcalls)

    @pytest.mark.xfail(reason="This part of test_powell fails on some "
                       "platforms, but the solution returned by powell is "
                       "still valid.")
    def test_powell_gh14014(self):
        # This part of test_powell started failing on some CI platforms;
        # see gh-14014. Since the solution is still correct and the comments
        # in test_powell suggest that small differences in the bits are known
        # to change the "trace" of the solution, seems safe to xfail to get CI
        # green now and investigate later.

        # Powell (direction set) optimization routine
        if self.use_wrapper:
            opts = {'maxiter': self.maxiter, 'disp': self.disp,
                    'return_all': False}
            res = optimize.minimize(self.func, self.startparams, args=(),
                                    method='Powell', options=opts)
            params, fopt, direc, numiter, func_calls, warnflag = (
                    res['x'], res['fun'], res['direc'], res['nit'],
                    res['nfev'], res['status'])
        else:
            retval = optimize.fmin_powell(self.func, self.startparams,
                                          args=(), maxiter=self.maxiter,
                                          full_output=True, disp=self.disp,
                                          retall=False)
            (params, fopt, direc, numiter, func_calls, warnflag) = retval

        # Ensure that the function behaves the same; this is from SciPy 0.7.0
        assert_allclose(self.trace[34:39],
                        [[0.72949016, -0.44156936, 0.47100962],
                         [0.72949016, -0.44156936, 0.48052496],
                         [1.45898031, -0.88313872, 0.95153458],
                         [0.72949016, -0.44156936, 0.47576729],
                         [1.72949016, -0.44156936, 0.47576729]],
                        atol=1e-14, rtol=1e-7)

    def test_powell_bounded(self):
        # Powell (direction set) optimization routine
        # same as test_powell above, but with bounds
        bounds = [(-np.pi, np.pi) for _ in self.startparams]
        if self.use_wrapper:
            opts = {'maxiter': self.maxiter, 'disp': self.disp,
                    'return_all': False}
            res = optimize.minimize(self.func, self.startparams, args=(),
                                    bounds=bounds,
                                    method='Powell', options=opts)
            params, fopt, direc, numiter, func_calls, warnflag = (
                    res['x'], res['fun'], res['direc'], res['nit'],
                    res['nfev'], res['status'])

            assert func_calls == self.funccalls
            assert_allclose(self.func(params), self.func(self.solution),
                            atol=1e-6)

            # Ensure that function call counts are 'known good'.
            # Generally, this takes 131 function calls. However, on some CI
            # checks it finds 138 funccalls. This 20 call leeway was also
            # included in the test_powell function.
            # The exact evaluation count is sensitive to numerical error, and
            # floating-point computations are not bit-for-bit reproducible
            # across machines, and when using e.g. MKL, data alignment etc.
            # affect the rounding error.
            assert self.funccalls <= 131 + 20
            assert self.gradcalls == 0

    def test_neldermead(self):
        # Nelder-Mead simplex algorithm
        if self.use_wrapper:
            opts = {'maxiter': self.maxiter, 'disp': self.disp,
                    'return_all': False}
            res = optimize.minimize(self.func, self.startparams, args=(),
                                    method='Nelder-mead', options=opts)
            params, fopt, numiter, func_calls, warnflag = (
                    res['x'], res['fun'], res['nit'], res['nfev'],
                    res['status'])
        else:
            retval = optimize.fmin(self.func, self.startparams,
                                   args=(), maxiter=self.maxiter,
                                   full_output=True, disp=self.disp,
                                   retall=False)
            (params, fopt, numiter, func_calls, warnflag) = retval

        assert_allclose(self.func(params), self.func(self.solution),
                        atol=1e-6)

        # Ensure that function call counts are 'known good'; these are from
        # SciPy 0.7.0. Don't allow them to increase.
        assert_(self.funccalls == 167, self.funccalls)
        assert_(self.gradcalls == 0, self.gradcalls)

        # Ensure that the function behaves the same; this is from SciPy 0.7.0
        assert_allclose(self.trace[76:78],
                        [[0.1928968, -0.62780447, 0.35166118],
                         [0.19572515, -0.63648426, 0.35838135]],
                        atol=1e-14, rtol=1e-7)

    def test_neldermead_initial_simplex(self):
        # Nelder-Mead simplex algorithm
        simplex = np.zeros((4, 3))
        simplex[...] = self.startparams
        for j in range(3):
            simplex[j+1, j] += 0.1

        if self.use_wrapper:
            opts = {'maxiter': self.maxiter, 'disp': False,
                    'return_all': True, 'initial_simplex': simplex}
            res = optimize.minimize(self.func, self.startparams, args=(),
                                    method='Nelder-mead', options=opts)
            params, fopt, numiter, func_calls, warnflag = (res['x'],
                                                           res['fun'],
                                                           res['nit'],
                                                           res['nfev'],
                                                           res['status'])
            assert_allclose(res['allvecs'][0], simplex[0])
        else:
            retval = optimize.fmin(self.func, self.startparams,
                                   args=(), maxiter=self.maxiter,
                                   full_output=True, disp=False, retall=False,
                                   initial_simplex=simplex)

            (params, fopt, numiter, func_calls, warnflag) = retval

        assert_allclose(self.func(params), self.func(self.solution),
                        atol=1e-6)

        # Ensure that function call counts are 'known good'; these are from
        # SciPy 0.17.0. Don't allow them to increase.
        assert_(self.funccalls == 100, self.funccalls)
        assert_(self.gradcalls == 0, self.gradcalls)

        # Ensure that the function behaves the same; this is from SciPy 0.15.0
        assert_allclose(self.trace[50:52],
                        [[0.14687474, -0.5103282, 0.48252111],
                         [0.14474003, -0.5282084, 0.48743951]],
                        atol=1e-14, rtol=1e-7)

    def test_neldermead_initial_simplex_bad(self):
        # Check it fails with a bad simplices
        bad_simplices = []

        simplex = np.zeros((3, 2))
        simplex[...] = self.startparams[:2]
        for j in range(2):
            simplex[j+1, j] += 0.1
        bad_simplices.append(simplex)

        simplex = np.zeros((3, 3))
        bad_simplices.append(simplex)

        for simplex in bad_simplices:
            if self.use_wrapper:
                opts = {'maxiter': self.maxiter, 'disp': False,
                        'return_all': False, 'initial_simplex': simplex}
                assert_raises(ValueError,
                              optimize.minimize,
                              self.func,
                              self.startparams,
                              args=(),
                              method='Nelder-mead',
                              options=opts)
            else:
                assert_raises(ValueError, optimize.fmin,
                              self.func, self.startparams,
                              args=(), maxiter=self.maxiter,
                              full_output=True, disp=False, retall=False,
                              initial_simplex=simplex)

    def test_ncg_negative_maxiter(self):
        # Regression test for gh-8241
        opts = {'maxiter': -1}
        result = optimize.minimize(self.func, self.startparams,
                                   method='Newton-CG', jac=self.grad,
                                   args=(), options=opts)
        assert_(result.status == 1)

    def test_ncg(self):
        # line-search Newton conjugate gradient optimization routine
        if self.use_wrapper:
            opts = {'maxiter': self.maxiter, 'disp': self.disp,
                    'return_all': False}
            retval = optimize.minimize(self.func, self.startparams,
                                       method='Newton-CG', jac=self.grad,
                                       args=(), options=opts)['x']
        else:
            retval = optimize.fmin_ncg(self.func, self.startparams, self.grad,
                                       args=(), maxiter=self.maxiter,
                                       full_output=False, disp=self.disp,
                                       retall=False)

        params = retval

        assert_allclose(self.func(params), self.func(self.solution),
                        atol=1e-6)

        # Ensure that function call counts are 'known good'; these are from
        # SciPy 0.7.0. Don't allow them to increase.
        assert_(self.funccalls == 7, self.funccalls)
        assert_(self.gradcalls <= 22, self.gradcalls)  # 0.13.0
        # assert_(self.gradcalls <= 18, self.gradcalls) # 0.9.0
        # assert_(self.gradcalls == 18, self.gradcalls) # 0.8.0
        # assert_(self.gradcalls == 22, self.gradcalls) # 0.7.0

        # Ensure that the function behaves the same; this is from SciPy 0.7.0
        assert_allclose(self.trace[3:5],
                        [[-4.35700753e-07, -5.24869435e-01, 4.87527480e-01],
                         [-4.35700753e-07, -5.24869401e-01, 4.87527774e-01]],
                        atol=1e-6, rtol=1e-7)

    def test_ncg_hess(self):
        # Newton conjugate gradient with Hessian
        if self.use_wrapper:
            opts = {'maxiter': self.maxiter, 'disp': self.disp,
                    'return_all': False}
            retval = optimize.minimize(self.func, self.startparams,
                                       method='Newton-CG', jac=self.grad,
                                       hess=self.hess,
                                       args=(), options=opts)['x']
        else:
            retval = optimize.fmin_ncg(self.func, self.startparams, self.grad,
                                       fhess=self.hess,
                                       args=(), maxiter=self.maxiter,
                                       full_output=False, disp=self.disp,
                                       retall=False)

        params = retval

        assert_allclose(self.func(params), self.func(self.solution),
                        atol=1e-6)

        # Ensure that function call counts are 'known good'; these are from
        # SciPy 0.7.0. Don't allow them to increase.
        assert_(self.funccalls <= 7, self.funccalls)   # gh10673
        assert_(self.gradcalls <= 18, self.gradcalls)  # 0.9.0
        # assert_(self.gradcalls == 18, self.gradcalls) # 0.8.0
        # assert_(self.gradcalls == 22, self.gradcalls) # 0.7.0

        # Ensure that the function behaves the same; this is from SciPy 0.7.0
        assert_allclose(self.trace[3:5],
                        [[-4.35700753e-07, -5.24869435e-01, 4.87527480e-01],
                         [-4.35700753e-07, -5.24869401e-01, 4.87527774e-01]],
                        atol=1e-6, rtol=1e-7)

    def test_ncg_hessp(self):
        # Newton conjugate gradient with Hessian times a vector p.
        if self.use_wrapper:
            opts = {'maxiter': self.maxiter, 'disp': self.disp,
                    'return_all': False}
            retval = optimize.minimize(self.func, self.startparams,
                                       method='Newton-CG', jac=self.grad,
                                       hessp=self.hessp,
                                       args=(), options=opts)['x']
        else:
            retval = optimize.fmin_ncg(self.func, self.startparams, self.grad,
                                       fhess_p=self.hessp,
                                       args=(), maxiter=self.maxiter,
                                       full_output=False, disp=self.disp,
                                       retall=False)

        params = retval

        assert_allclose(self.func(params), self.func(self.solution),
                        atol=1e-6)

        # Ensure that function call counts are 'known good'; these are from
        # SciPy 0.7.0. Don't allow them to increase.
        assert_(self.funccalls <= 7, self.funccalls)   # gh10673
        assert_(self.gradcalls <= 18, self.gradcalls)  # 0.9.0
        # assert_(self.gradcalls == 18, self.gradcalls) # 0.8.0
        # assert_(self.gradcalls == 22, self.gradcalls) # 0.7.0

        # Ensure that the function behaves the same; this is from SciPy 0.7.0
        assert_allclose(self.trace[3:5],
                        [[-4.35700753e-07, -5.24869435e-01, 4.87527480e-01],
                         [-4.35700753e-07, -5.24869401e-01, 4.87527774e-01]],
                        atol=1e-6, rtol=1e-7)


def test_obj_func_returns_scalar():
    match = ("The user-provided "
             "objective function must "
             "return a scalar value.")
    with assert_raises(ValueError, match=match):
        optimize.minimize(lambda x: x, np.array([1, 1]), method='BFGS')

def test_neldermead_xatol_fatol():
    # gh4484
    # test we can call with fatol, xatol specified
    func = lambda x: x[0]**2 + x[1]**2

    optimize._minimize._minimize_neldermead(func, [1, 1], maxiter=2,
                                            xatol=1e-3, fatol=1e-3)
    assert_warns(DeprecationWarning,
                 optimize._minimize._minimize_neldermead,
                 func, [1, 1], xtol=1e-3, ftol=1e-3, maxiter=2)


def test_neldermead_adaptive():
    func = lambda x: np.sum(x**2)
    p0 = [0.15746215, 0.48087031, 0.44519198, 0.4223638, 0.61505159,
          0.32308456, 0.9692297, 0.4471682, 0.77411992, 0.80441652,
          0.35994957, 0.75487856, 0.99973421, 0.65063887, 0.09626474]

    res = optimize.minimize(func, p0, method='Nelder-Mead')
    assert_equal(res.success, False)

    res = optimize.minimize(func, p0, method='Nelder-Mead',
                            options={'adaptive': True})
    assert_equal(res.success, True)


def test_bounded_powell_outsidebounds():
    # With the bounded Powell method if you start outside the bounds the final
    # should still be within the bounds (provided that the user doesn't make a
    # bad choice for the `direc` argument).
    func = lambda x: np.sum(x**2)
    bounds = (-1, 1), (-1, 1), (-1, 1)
    x0 = [-4, .5, -.8]

    # we're starting outside the bounds, so we should get a warning
    with assert_warns(optimize.OptimizeWarning):
        res = optimize.minimize(func, x0, bounds=bounds, method="Powell")
    assert_allclose(res.x, np.array([0.] * len(x0)), atol=1e-6)
    assert_equal(res.success, True)
    assert_equal(res.status, 0)

    # However, now if we change the `direc` argument such that the
    # set of vectors does not span the parameter space, then we may
    # not end up back within the bounds. Here we see that the first
    # parameter cannot be updated!
    direc = [[0, 0, 0], [0, 1, 0], [0, 0, 1]]
    # we're starting outside the bounds, so we should get a warning
    with assert_warns(optimize.OptimizeWarning):
        res = optimize.minimize(func, x0,
                                bounds=bounds, method="Powell",
                                options={'direc': direc})
    assert_allclose(res.x, np.array([-4., 0, 0]), atol=1e-6)
    assert_equal(res.success, False)
    assert_equal(res.status, 4)


def test_bounded_powell_vs_powell():
    # here we test an example where the bounded Powell method
    # will return a different result than the standard Powell
    # method.

    # first we test a simple example where the minimum is at
    # the origin and the minimum that is within the bounds is
    # larger than the minimum at the origin.
    func = lambda x: np.sum(x**2)
    bounds = (-5, -1), (-10, -0.1), (1, 9.2), (-4, 7.6), (-15.9, -2)
    x0 = [-2.1, -5.2, 1.9, 0, -2]

    options = {'ftol': 1e-10, 'xtol': 1e-10}

    res_powell = optimize.minimize(func, x0, method="Powell", options=options)
    assert_allclose(res_powell.x, 0., atol=1e-6)
    assert_allclose(res_powell.fun, 0., atol=1e-6)

    res_bounded_powell = optimize.minimize(func, x0, options=options,
                                           bounds=bounds,
                                           method="Powell")
    p = np.array([-1, -0.1, 1, 0, -2])
    assert_allclose(res_bounded_powell.x, p, atol=1e-6)
    assert_allclose(res_bounded_powell.fun, func(p), atol=1e-6)

    # now we test bounded Powell but with a mix of inf bounds.
    bounds = (None, -1), (-np.inf, -.1), (1, np.inf), (-4, None), (-15.9, -2)
    res_bounded_powell = optimize.minimize(func, x0, options=options,
                                           bounds=bounds,
                                           method="Powell")
    p = np.array([-1, -0.1, 1, 0, -2])
    assert_allclose(res_bounded_powell.x, p, atol=1e-6)
    assert_allclose(res_bounded_powell.fun, func(p), atol=1e-6)

    # next we test an example where the global minimum is within
    # the bounds, but the bounded Powell method performs better
    # than the standard Powell method.
    def func(x):
        t = np.sin(-x[0]) * np.cos(x[1]) * np.sin(-x[0] * x[1]) * np.cos(x[1])
        t -= np.cos(np.sin(x[1] * x[2]) * np.cos(x[2]))
        return t**2

    bounds = [(-2, 5)] * 3
    x0 = [-0.5, -0.5, -0.5]

    res_powell = optimize.minimize(func, x0, method="Powell")
    res_bounded_powell = optimize.minimize(func, x0,
                                           bounds=bounds,
                                           method="Powell")
    assert_allclose(res_powell.fun, 0.007136253919761627, atol=1e-6)
    assert_allclose(res_bounded_powell.fun, 0, atol=1e-6)

    # next we test the previous example where the we provide Powell
    # with (-inf, inf) bounds, and compare it to providing Powell
    # with no bounds. They should end up the same.
    bounds = [(-np.inf, np.inf)] * 3

    res_bounded_powell = optimize.minimize(func, x0,
                                           bounds=bounds,
                                           method="Powell")
    assert_allclose(res_powell.fun, res_bounded_powell.fun, atol=1e-6)
    assert_allclose(res_powell.nfev, res_bounded_powell.nfev, atol=1e-6)
    assert_allclose(res_powell.x, res_bounded_powell.x, atol=1e-6)

    # now test when x0 starts outside of the bounds.
    x0 = [45.46254415, -26.52351498, 31.74830248]
    bounds = [(-2, 5)] * 3
    # we're starting outside the bounds, so we should get a warning
    with assert_warns(optimize.OptimizeWarning):
        res_bounded_powell = optimize.minimize(func, x0,
                                               bounds=bounds,
                                               method="Powell")
    assert_allclose(res_bounded_powell.fun, 0, atol=1e-6)


def test_onesided_bounded_powell_stability():
    # When the Powell method is bounded on only one side, a
    # np.tan transform is done in order to convert it into a
    # completely bounded problem. Here we do some simple tests
    # of one-sided bounded Powell where the optimal solutions
    # are large to test the stability of the transformation.
    kwargs = {'method': 'Powell',
              'bounds': [(-np.inf, 1e6)] * 3,
              'options': {'ftol': 1e-8, 'xtol': 1e-8}}
    x0 = [1, 1, 1]

    # df/dx is constant.
    f = lambda x: -np.sum(x)
    res = optimize.minimize(f, x0, **kwargs)
    assert_allclose(res.fun, -3e6, atol=1e-4)

    # df/dx gets smaller and smaller.
    def f(x):
        return -np.abs(np.sum(x)) ** (0.1) * (1 if np.all(x > 0) else -1)

    res = optimize.minimize(f, x0, **kwargs)
    assert_allclose(res.fun, -(3e6) ** (0.1))

    # df/dx gets larger and larger.
    def f(x):
        return -np.abs(np.sum(x)) ** 10 * (1 if np.all(x > 0) else -1)

    res = optimize.minimize(f, x0, **kwargs)
    assert_allclose(res.fun, -(3e6) ** 10, rtol=1e-7)

    # df/dx gets larger for some of the variables and smaller for others.
    def f(x):
        t = -np.abs(np.sum(x[:2])) ** 5 - np.abs(np.sum(x[2:])) ** (0.1)
        t *= (1 if np.all(x > 0) else -1)
        return t

    kwargs['bounds'] = [(-np.inf, 1e3)] * 3
    res = optimize.minimize(f, x0, **kwargs)
    assert_allclose(res.fun, -(2e3) ** 5 - (1e6) ** (0.1), rtol=1e-7)


class TestOptimizeWrapperDisp(CheckOptimizeParameterized):
    use_wrapper = True
    disp = True


class TestOptimizeWrapperNoDisp(CheckOptimizeParameterized):
    use_wrapper = True
    disp = False


class TestOptimizeNoWrapperDisp(CheckOptimizeParameterized):
    use_wrapper = False
    disp = True


class TestOptimizeNoWrapperNoDisp(CheckOptimizeParameterized):
    use_wrapper = False
    disp = False


class TestOptimizeSimple(CheckOptimize):

    def test_bfgs_nan(self):
        # Test corner case where nan is fed to optimizer.  See gh-2067.
        func = lambda x: x
        fprime = lambda x: np.ones_like(x)
        x0 = [np.nan]
        with np.errstate(over='ignore', invalid='ignore'):
            x = optimize.fmin_bfgs(func, x0, fprime, disp=False)
            assert_(np.isnan(func(x)))

    def test_bfgs_nan_return(self):
        # Test corner cases where fun returns NaN. See gh-4793.

        # First case: NaN from first call.
        func = lambda x: np.nan
        with np.errstate(invalid='ignore'):
            result = optimize.minimize(func, 0)

        assert_(np.isnan(result['fun']))
        assert_(result['success'] is False)

        # Second case: NaN from second call.
        func = lambda x: 0 if x == 0 else np.nan
        fprime = lambda x: np.ones_like(x)  # Steer away from zero.
        with np.errstate(invalid='ignore'):
            result = optimize.minimize(func, 0, jac=fprime)

        assert_(np.isnan(result['fun']))
        assert_(result['success'] is False)

    def test_bfgs_numerical_jacobian(self):
        # BFGS with numerical Jacobian and a vector epsilon parameter.
        # define the epsilon parameter using a random vector
        epsilon = np.sqrt(np.spacing(1.)) * np.random.rand(len(self.solution))

        params = optimize.fmin_bfgs(self.func, self.startparams,
                                    epsilon=epsilon, args=(),
                                    maxiter=self.maxiter, disp=False)

        assert_allclose(self.func(params), self.func(self.solution),
                        atol=1e-6)

    def test_finite_differences(self):
        methods = ['BFGS', 'CG', 'TNC']
        jacs = ['2-point', '3-point', None]
        for method, jac in itertools.product(methods, jacs):
            result = optimize.minimize(self.func, self.startparams,
                                       method=method, jac=jac)
            assert_allclose(self.func(result.x), self.func(self.solution),
                            atol=1e-6)

    def test_bfgs_gh_2169(self):
        def f(x):
            if x < 0:
                return 1.79769313e+308
            else:
                return x + 1./x
        xs = optimize.fmin_bfgs(f, [10.], disp=False)
        assert_allclose(xs, 1.0, rtol=1e-4, atol=1e-4)

    def test_bfgs_double_evaluations(self):
        # check BFGS does not evaluate twice in a row at same point
        def f(x):
            xp = float(x)
            assert xp not in seen
            seen.add(xp)
            return 10*x**2, 20*x

        seen = set()
        optimize.minimize(f, -100, method='bfgs', jac=True, tol=1e-7)

    def test_l_bfgs_b(self):
        # limited-memory bound-constrained BFGS algorithm
        retval = optimize.fmin_l_bfgs_b(self.func, self.startparams,
                                        self.grad, args=(),
                                        maxiter=self.maxiter)

        (params, fopt, d) = retval

        assert_allclose(self.func(params), self.func(self.solution),
                        atol=1e-6)

        # Ensure that function call counts are 'known good'; these are from
        # SciPy 0.7.0. Don't allow them to increase.
        assert_(self.funccalls == 7, self.funccalls)
        assert_(self.gradcalls == 5, self.gradcalls)

        # Ensure that the function behaves the same; this is from SciPy 0.7.0
        # test fixed in gh10673
        assert_allclose(self.trace[3:5],
                        [[8.117083e-16, -5.196198e-01, 4.897617e-01],
                         [0., -0.52489628, 0.48753042]],
                        atol=1e-14, rtol=1e-7)

    def test_l_bfgs_b_numjac(self):
        # L-BFGS-B with numerical Jacobian
        retval = optimize.fmin_l_bfgs_b(self.func, self.startparams,
                                        approx_grad=True,
                                        maxiter=self.maxiter)

        (params, fopt, d) = retval

        assert_allclose(self.func(params), self.func(self.solution),
                        atol=1e-6)

    def test_l_bfgs_b_funjac(self):
        # L-BFGS-B with combined objective function and Jacobian
        def fun(x):
            return self.func(x), self.grad(x)

        retval = optimize.fmin_l_bfgs_b(fun, self.startparams,
                                        maxiter=self.maxiter)

        (params, fopt, d) = retval

        assert_allclose(self.func(params), self.func(self.solution),
                        atol=1e-6)

    def test_l_bfgs_b_maxiter(self):
        # gh7854
        # Ensure that not more than maxiters are ever run.
        class Callback:
            def __init__(self):
                self.nit = 0
                self.fun = None
                self.x = None

            def __call__(self, x):
                self.x = x
                self.fun = optimize.rosen(x)
                self.nit += 1

        c = Callback()
        res = optimize.minimize(optimize.rosen, [0., 0.], method='l-bfgs-b',
                                callback=c, options={'maxiter': 5})

        assert_equal(res.nit, 5)
        assert_almost_equal(res.x, c.x)
        assert_almost_equal(res.fun, c.fun)
        assert_equal(res.status, 1)
        assert_(res.success is False)
        assert_equal(res.message,
                     'STOP: TOTAL NO. of ITERATIONS REACHED LIMIT')

    def test_minimize_l_bfgs_b(self):
        # Minimize with L-BFGS-B method
        opts = {'disp': False, 'maxiter': self.maxiter}
        r = optimize.minimize(self.func, self.startparams,
                              method='L-BFGS-B', jac=self.grad,
                              options=opts)
        assert_allclose(self.func(r.x), self.func(self.solution),
                        atol=1e-6)
        assert self.gradcalls == r.njev

        self.funccalls = self.gradcalls = 0
        # approximate jacobian
        ra = optimize.minimize(self.func, self.startparams,
                               method='L-BFGS-B', options=opts)
        # check that function evaluations in approximate jacobian are counted
        # assert_(ra.nfev > r.nfev)
        assert self.funccalls == ra.nfev
        assert_allclose(self.func(ra.x), self.func(self.solution),
                        atol=1e-6)

        self.funccalls = self.gradcalls = 0
        # approximate jacobian
        ra = optimize.minimize(self.func, self.startparams, jac='3-point',
                               method='L-BFGS-B', options=opts)
        assert self.funccalls == ra.nfev
        assert_allclose(self.func(ra.x), self.func(self.solution),
                        atol=1e-6)

    def test_minimize_l_bfgs_b_ftol(self):
        # Check that the `ftol` parameter in l_bfgs_b works as expected
        v0 = None
        for tol in [1e-1, 1e-4, 1e-7, 1e-10]:
            opts = {'disp': False, 'maxiter': self.maxiter, 'ftol': tol}
            sol = optimize.minimize(self.func, self.startparams,
                                    method='L-BFGS-B', jac=self.grad,
                                    options=opts)
            v = self.func(sol.x)

            if v0 is None:
                v0 = v
            else:
                assert_(v < v0)

            assert_allclose(v, self.func(self.solution), rtol=tol)

    def test_minimize_l_bfgs_maxls(self):
        # check that the maxls is passed down to the Fortran routine
        sol = optimize.minimize(optimize.rosen, np.array([-1.2, 1.0]),
                                method='L-BFGS-B', jac=optimize.rosen_der,
                                options={'disp': False, 'maxls': 1})
        assert_(not sol.success)

    def test_minimize_l_bfgs_b_maxfun_interruption(self):
        # gh-6162
        f = optimize.rosen
        g = optimize.rosen_der
        values = []
        x0 = np.full(7, 1000)

        def objfun(x):
            value = f(x)
            values.append(value)
            return value

        # Look for an interesting test case.
        # Request a maxfun that stops at a particularly bad function
        # evaluation somewhere between 100 and 300 evaluations.
        low, medium, high = 30, 100, 300
        optimize.fmin_l_bfgs_b(objfun, x0, fprime=g, maxfun=high)
        v, k = max((y, i) for i, y in enumerate(values[medium:]))
        maxfun = medium + k
        # If the minimization strategy is reasonable,
        # the minimize() result should not be worse than the best
        # of the first 30 function evaluations.
        target = min(values[:low])
        xmin, fmin, d = optimize.fmin_l_bfgs_b(f, x0, fprime=g, maxfun=maxfun)
        assert_array_less(fmin, target)

    def test_custom(self):
        # This function comes from the documentation example.
        def custmin(fun, x0, args=(), maxfev=None, stepsize=0.1,
                    maxiter=100, callback=None, **options):
            bestx = x0
            besty = fun(x0)
            funcalls = 1
            niter = 0
            improved = True
            stop = False

            while improved and not stop and niter < maxiter:
                improved = False
                niter += 1
                for dim in range(np.size(x0)):
                    for s in [bestx[dim] - stepsize, bestx[dim] + stepsize]:
                        testx = np.copy(bestx)
                        testx[dim] = s
                        testy = fun(testx, *args)
                        funcalls += 1
                        if testy < besty:
                            besty = testy
                            bestx = testx
                            improved = True
                    if callback is not None:
                        callback(bestx)
                    if maxfev is not None and funcalls >= maxfev:
                        stop = True
                        break

            return optimize.OptimizeResult(fun=besty, x=bestx, nit=niter,
                                           nfev=funcalls, success=(niter > 1))

        x0 = [1.35, 0.9, 0.8, 1.1, 1.2]
        res = optimize.minimize(optimize.rosen, x0, method=custmin,
                                options=dict(stepsize=0.05))
        assert_allclose(res.x, 1.0, rtol=1e-4, atol=1e-4)

    def test_gh10771(self):
        # check that minimize passes bounds and constraints to a custom
        # minimizer without altering them.
        bounds = [(-2, 2), (0, 3)]
        constraints = 'constraints'

        def custmin(fun, x0, **options):
            assert options['bounds'] is bounds
            assert options['constraints'] is constraints
            return optimize.OptimizeResult()

        x0 = [1, 1]
        optimize.minimize(optimize.rosen, x0, method=custmin,
                          bounds=bounds, constraints=constraints)

    def test_minimize_tol_parameter(self):
        # Check that the minimize() tol= argument does something
        def func(z):
            x, y = z
            return x**2*y**2 + x**4 + 1

        def dfunc(z):
            x, y = z
            return np.array([2*x*y**2 + 4*x**3, 2*x**2*y])

        for method in ['nelder-mead', 'powell', 'cg', 'bfgs',
                       'newton-cg', 'l-bfgs-b', 'tnc',
                       'cobyla', 'slsqp']:
            if method in ('nelder-mead', 'powell', 'cobyla'):
                jac = None
            else:
                jac = dfunc

            sol1 = optimize.minimize(func, [1, 1], jac=jac, tol=1e-10,
                                     method=method)
            sol2 = optimize.minimize(func, [1, 1], jac=jac, tol=1.0,
                                     method=method)
            assert_(func(sol1.x) < func(sol2.x),
                    "%s: %s vs. %s" % (method, func(sol1.x), func(sol2.x)))

    @pytest.mark.parametrize('method',
                             ['fmin', 'fmin_powell', 'fmin_cg', 'fmin_bfgs',
                              'fmin_ncg', 'fmin_l_bfgs_b', 'fmin_tnc',
                              'fmin_slsqp'] + MINIMIZE_METHODS)
    def test_minimize_callback_copies_array(self, method):
        # Check that arrays passed to callbacks are not modified
        # inplace by the optimizer afterward

        # cobyla doesn't have callback
        if method == 'cobyla':
            return

        if method in ('fmin_tnc', 'fmin_l_bfgs_b'):
            func = lambda x: (optimize.rosen(x), optimize.rosen_der(x))
        else:
            func = optimize.rosen
            jac = optimize.rosen_der
            hess = optimize.rosen_hess

        x0 = np.zeros(10)

        # Set options
        kwargs = {}
        if method.startswith('fmin'):
            routine = getattr(optimize, method)
            if method == 'fmin_slsqp':
                kwargs['iter'] = 5
            elif method == 'fmin_tnc':
                kwargs['maxfun'] = 100
            else:
                kwargs['maxiter'] = 5
        else:
            def routine(*a, **kw):
                kw['method'] = method
                return optimize.minimize(*a, **kw)

            if method == 'tnc':
                kwargs['options'] = dict(maxfun=100)
            else:
                kwargs['options'] = dict(maxiter=5)

        if method in ('fmin_ncg',):
            kwargs['fprime'] = jac
        elif method in ('newton-cg',):
            kwargs['jac'] = jac
        elif method in ('trust-krylov', 'trust-exact', 'trust-ncg', 'dogleg',
                        'trust-constr'):
            kwargs['jac'] = jac
            kwargs['hess'] = hess

        # Run with callback
        results = []

        def callback(x, *args, **kwargs):
            results.append((x, np.copy(x)))

        routine(func, x0, callback=callback, **kwargs)

        # Check returned arrays coincide with their copies
        # and have no memory overlap
        assert_(len(results) > 2)
        assert_(all(np.all(x == y) for x, y in results))
        assert_(not any(np.may_share_memory(x[0], y[0])
                        for x, y in itertools.combinations(results, 2)))

    @pytest.mark.parametrize('method', ['nelder-mead', 'powell', 'cg',
                                        'bfgs', 'newton-cg', 'l-bfgs-b',
                                        'tnc', 'cobyla', 'slsqp'])
    def test_no_increase(self, method):
        # Check that the solver doesn't return a value worse than the
        # initial point.

        def func(x):
            return (x - 1)**2

        def bad_grad(x):
            # purposefully invalid gradient function, simulates a case
            # where line searches start failing
            return 2*(x - 1) * (-1) - 2

        x0 = np.array([2.0])
        f0 = func(x0)
        jac = bad_grad
        if method in ['nelder-mead', 'powell', 'cobyla']:
            jac = None
        sol = optimize.minimize(func, x0, jac=jac, method=method,
                                options=dict(maxiter=20))
        assert_equal(func(sol.x), sol.fun)

        if method == 'slsqp':
            pytest.xfail("SLSQP returns slightly worse")
        assert_(func(sol.x) <= f0)

    def test_slsqp_respect_bounds(self):
        # Regression test for gh-3108
        def f(x):
            return sum((x - np.array([1., 2., 3., 4.]))**2)

        def cons(x):
            a = np.array([[-1, -1, -1, -1], [-3, -3, -2, -1]])
            return np.concatenate([np.dot(a, x) + np.array([5, 10]), x])

        x0 = np.array([0.5, 1., 1.5, 2.])
        res = optimize.minimize(f, x0, method='slsqp',
                                constraints={'type': 'ineq', 'fun': cons})
        assert_allclose(res.x, np.array([0., 2, 5, 8])/3, atol=1e-12)

    @pytest.mark.parametrize('method', ['Nelder-Mead', 'Powell', 'CG', 'BFGS',
                                        'Newton-CG', 'L-BFGS-B', 'SLSQP',
                                        'trust-constr', 'dogleg', 'trust-ncg',
                                        'trust-exact', 'trust-krylov'])
    def test_respect_maxiter(self, method):
        # Check that the number of iterations equals max_iter, assuming
        # convergence doesn't establish before
        MAXITER = 4

        x0 = np.zeros(10)

        sf = ScalarFunction(optimize.rosen, x0, (), optimize.rosen_der,
                            optimize.rosen_hess, None, None)

        # Set options
        kwargs = {'method': method, 'options': dict(maxiter=MAXITER)}

        if method in ('Newton-CG',):
            kwargs['jac'] = sf.grad
        elif method in ('trust-krylov', 'trust-exact', 'trust-ncg', 'dogleg',
                        'trust-constr'):
            kwargs['jac'] = sf.grad
            kwargs['hess'] = sf.hess

        sol = optimize.minimize(sf.fun, x0, **kwargs)
        assert sol.nit == MAXITER
        assert sol.nfev >= sf.nfev
        if hasattr(sol, 'njev'):
            assert sol.njev >= sf.ngev

        # method specific tests
        if method == 'SLSQP':
            assert sol.status == 9  # Iteration limit reached

    def test_respect_maxiter_trust_constr_ineq_constraints(self):
        # special case of minimization with trust-constr and inequality
        # constraints to check maxiter limit is obeyed when using internal
        # method 'tr_interior_point'
        MAXITER = 4
        f = optimize.rosen
        jac = optimize.rosen_der
        hess = optimize.rosen_hess

        fun = lambda x: np.array([0.2 * x[0] - 0.4 * x[1] - 0.33 * x[2]])
        cons = ({'type': 'ineq',
                 'fun': fun},)

        x0 = np.zeros(10)
        sol = optimize.minimize(f, x0, constraints=cons, jac=jac, hess=hess,
                                method='trust-constr',
                                options=dict(maxiter=MAXITER))
        assert sol.nit == MAXITER

    def test_minimize_automethod(self):
        def f(x):
            return x**2

        def cons(x):
            return x - 2

        x0 = np.array([10.])
        sol_0 = optimize.minimize(f, x0)
        sol_1 = optimize.minimize(f, x0, constraints=[{'type': 'ineq',
                                                       'fun': cons}])
        sol_2 = optimize.minimize(f, x0, bounds=[(5, 10)])
        sol_3 = optimize.minimize(f, x0,
                                  constraints=[{'type': 'ineq', 'fun': cons}],
                                  bounds=[(5, 10)])
        sol_4 = optimize.minimize(f, x0,
                                  constraints=[{'type': 'ineq', 'fun': cons}],
                                  bounds=[(1, 10)])
        for sol in [sol_0, sol_1, sol_2, sol_3, sol_4]:
            assert_(sol.success)
        assert_allclose(sol_0.x, 0, atol=1e-7)
        assert_allclose(sol_1.x, 2, atol=1e-7)
        assert_allclose(sol_2.x, 5, atol=1e-7)
        assert_allclose(sol_3.x, 5, atol=1e-7)
        assert_allclose(sol_4.x, 2, atol=1e-7)

    def test_minimize_coerce_args_param(self):
        # Regression test for gh-3503
        def Y(x, c):
            return np.sum((x-c)**2)

        def dY_dx(x, c=None):
            return 2*(x-c)

        c = np.array([3, 1, 4, 1, 5, 9, 2, 6, 5, 3, 5])
        xinit = np.random.randn(len(c))
        optimize.minimize(Y, xinit, jac=dY_dx, args=(c), method="BFGS")

    def test_initial_step_scaling(self):
        # Check that optimizer initial step is not huge even if the
        # function and gradients are

        scales = [1e-50, 1, 1e50]
        methods = ['CG', 'BFGS', 'L-BFGS-B', 'Newton-CG']

        def f(x):
            if first_step_size[0] is None and x[0] != x0[0]:
                first_step_size[0] = abs(x[0] - x0[0])
            if abs(x).max() > 1e4:
                raise AssertionError("Optimization stepped far away!")
            return scale*(x[0] - 1)**2

        def g(x):
            return np.array([scale*(x[0] - 1)])

        for scale, method in itertools.product(scales, methods):
            if method in ('CG', 'BFGS'):
                options = dict(gtol=scale*1e-8)
            else:
                options = dict()

            if scale < 1e-10 and method in ('L-BFGS-B', 'Newton-CG'):
                # XXX: return initial point if they see small gradient
                continue

            x0 = [-1.0]
            first_step_size = [None]
            res = optimize.minimize(f, x0, jac=g, method=method,
                                    options=options)

            err_msg = "{0} {1}: {2}: {3}".format(method, scale,
                                                 first_step_size,
                                                 res)

            assert_(res.success, err_msg)
            assert_allclose(res.x, [1.0], err_msg=err_msg)
            assert_(res.nit <= 3, err_msg)

            if scale > 1e-10:
                if method in ('CG', 'BFGS'):
                    assert_allclose(first_step_size[0], 1.01, err_msg=err_msg)
                else:
                    # Newton-CG and L-BFGS-B use different logic for the first
                    # step, but are both scaling invariant with step sizes ~ 1
                    assert_(first_step_size[0] > 0.5 and
                            first_step_size[0] < 3, err_msg)
            else:
                # step size has upper bound of ||grad||, so line
                # search makes many small steps
                pass

    @pytest.mark.parametrize('method', ['nelder-mead', 'powell', 'cg', 'bfgs',
                                        'newton-cg', 'l-bfgs-b', 'tnc',
                                        'cobyla', 'slsqp', 'trust-constr',
                                        'dogleg', 'trust-ncg', 'trust-exact',
                                        'trust-krylov'])
    def test_nan_values(self, method):
        # Check nan values result to failed exit status
        np.random.seed(1234)

        count = [0]

        def func(x):
            return np.nan

        def func2(x):
            count[0] += 1
            if count[0] > 2:
                return np.nan
            else:
                return np.random.rand()

        def grad(x):
            return np.array([1.0])

        def hess(x):
            return np.array([[1.0]])

        x0 = np.array([1.0])

        needs_grad = method in ('newton-cg', 'trust-krylov', 'trust-exact',
                                'trust-ncg', 'dogleg')
        needs_hess = method in ('trust-krylov', 'trust-exact', 'trust-ncg',
                                'dogleg')

        funcs = [func, func2]
        grads = [grad] if needs_grad else [grad, None]
        hesss = [hess] if needs_hess else [hess, None]

        with np.errstate(invalid='ignore'), suppress_warnings() as sup:
            sup.filter(UserWarning, "delta_grad == 0.*")
            sup.filter(RuntimeWarning, ".*does not use Hessian.*")
            sup.filter(RuntimeWarning, ".*does not use gradient.*")

            for f, g, h in itertools.product(funcs, grads, hesss):
                count = [0]
                sol = optimize.minimize(f, x0, jac=g, hess=h, method=method,
                                        options=dict(maxiter=20))
                assert_equal(sol.success, False)

    @pytest.mark.parametrize('method', ['nelder-mead', 'cg', 'bfgs',
                                        'l-bfgs-b', 'tnc',
                                        'cobyla', 'slsqp', 'trust-constr',
                                        'dogleg', 'trust-ncg', 'trust-exact',
                                        'trust-krylov'])
    def test_duplicate_evaluations(self, method):
        # check that there are no duplicate evaluations for any methods
        jac = hess = None
        if method in ('newton-cg', 'trust-krylov', 'trust-exact',
                      'trust-ncg', 'dogleg'):
            jac = self.grad
        if method in ('trust-krylov', 'trust-exact', 'trust-ncg',
                      'dogleg'):
            hess = self.hess

        with np.errstate(invalid='ignore'), suppress_warnings() as sup:
            # for trust-constr
            sup.filter(UserWarning, "delta_grad == 0.*")
            optimize.minimize(self.func, self.startparams,
                              method=method, jac=jac, hess=hess)

        for i in range(1, len(self.trace)):
            if np.array_equal(self.trace[i - 1], self.trace[i]):
                raise RuntimeError(
                    "Duplicate evaluations made by {}".format(method))


class TestLBFGSBBounds:
    def setup_method(self):
        self.bounds = ((1, None), (None, None))
        self.solution = (1, 0)

    def fun(self, x, p=2.0):
        return 1.0 / p * (x[0]**p + x[1]**p)

    def jac(self, x, p=2.0):
        return x**(p - 1)

    def fj(self, x, p=2.0):
        return self.fun(x, p), self.jac(x, p)

    def test_l_bfgs_b_bounds(self):
        x, f, d = optimize.fmin_l_bfgs_b(self.fun, [0, -1],
                                         fprime=self.jac,
                                         bounds=self.bounds)
        assert_(d['warnflag'] == 0, d['task'])
        assert_allclose(x, self.solution, atol=1e-6)

    def test_l_bfgs_b_funjac(self):
        # L-BFGS-B with fun and jac combined and extra arguments
        x, f, d = optimize.fmin_l_bfgs_b(self.fj, [0, -1], args=(2.0, ),
                                         bounds=self.bounds)
        assert_(d['warnflag'] == 0, d['task'])
        assert_allclose(x, self.solution, atol=1e-6)

    def test_minimize_l_bfgs_b_bounds(self):
        # Minimize with method='L-BFGS-B' with bounds
        res = optimize.minimize(self.fun, [0, -1], method='L-BFGS-B',
                                jac=self.jac, bounds=self.bounds)
        assert_(res['success'], res['message'])
        assert_allclose(res.x, self.solution, atol=1e-6)

    @pytest.mark.parametrize('bounds', [
        ([(10, 1), (1, 10)]),
        ([(1, 10), (10, 1)]),
        ([(10, 1), (10, 1)])
    ])
    def test_minimize_l_bfgs_b_incorrect_bounds(self, bounds):
        with pytest.raises(ValueError, match='.*bounds.*'):
            optimize.minimize(self.fun, [0, -1], method='L-BFGS-B',
                              jac=self.jac, bounds=bounds)

    def test_minimize_l_bfgs_b_bounds_FD(self):
        # test that initial starting value outside bounds doesn't raise
        # an error (done with clipping).
        # test all different finite differences combos, with and without args

        jacs = ['2-point', '3-point', None]
        argss = [(2.,), ()]
        for jac, args in itertools.product(jacs, argss):
            res = optimize.minimize(self.fun, [0, -1], args=args,
                                    method='L-BFGS-B',
                                    jac=jac, bounds=self.bounds,
                                    options={'finite_diff_rel_step': None})
            assert_(res['success'], res['message'])
            assert_allclose(res.x, self.solution, atol=1e-6)


class TestOptimizeScalar:
    def setup_method(self):
        self.solution = 1.5

    def fun(self, x, a=1.5):
        """Objective function"""
        return (x - a)**2 - 0.8

    def test_brent(self):
        x = optimize.brent(self.fun)
        assert_allclose(x, self.solution, atol=1e-6)

        x = optimize.brent(self.fun, brack=(-3, -2))
        assert_allclose(x, self.solution, atol=1e-6)

        x = optimize.brent(self.fun, full_output=True)
        assert_allclose(x[0], self.solution, atol=1e-6)

        x = optimize.brent(self.fun, brack=(-15, -1, 15))
        assert_allclose(x, self.solution, atol=1e-6)

    def test_golden(self):
        x = optimize.golden(self.fun)
        assert_allclose(x, self.solution, atol=1e-6)

        x = optimize.golden(self.fun, brack=(-3, -2))
        assert_allclose(x, self.solution, atol=1e-6)

        x = optimize.golden(self.fun, full_output=True)
        assert_allclose(x[0], self.solution, atol=1e-6)

        x = optimize.golden(self.fun, brack=(-15, -1, 15))
        assert_allclose(x, self.solution, atol=1e-6)

        x = optimize.golden(self.fun, tol=0)
        assert_allclose(x, self.solution)

        maxiter_test_cases = [0, 1, 5]
        for maxiter in maxiter_test_cases:
            x0 = optimize.golden(self.fun, maxiter=0, full_output=True)
            x = optimize.golden(self.fun, maxiter=maxiter, full_output=True)
            nfev0, nfev = x0[2], x[2]
            assert_equal(nfev - nfev0, maxiter)

    def test_fminbound(self):
        x = optimize.fminbound(self.fun, 0, 1)
        assert_allclose(x, 1, atol=1e-4)

        x = optimize.fminbound(self.fun, 1, 5)
        assert_allclose(x, self.solution, atol=1e-6)

        x = optimize.fminbound(self.fun, np.array([1]), np.array([5]))
        assert_allclose(x, self.solution, atol=1e-6)
        assert_raises(ValueError, optimize.fminbound, self.fun, 5, 1)

    def test_fminbound_scalar(self):
        with pytest.raises(ValueError, match='.*must be scalar.*'):
            optimize.fminbound(self.fun, np.zeros((1, 2)), 1)

        x = optimize.fminbound(self.fun, 1, np.array(5))
        assert_allclose(x, self.solution, atol=1e-6)

    def test_gh11207(self):
        def fun(x):
            return x**2
        optimize.fminbound(fun, 0, 0)

    def test_minimize_scalar(self):
        # combine all tests above for the minimize_scalar wrapper
        x = optimize.minimize_scalar(self.fun).x
        assert_allclose(x, self.solution, atol=1e-6)

        x = optimize.minimize_scalar(self.fun, method='Brent')
        assert_(x.success)

        x = optimize.minimize_scalar(self.fun, method='Brent',
                                     options=dict(maxiter=3))
        assert_(not x.success)

        x = optimize.minimize_scalar(self.fun, bracket=(-3, -2),
                                     args=(1.5, ), method='Brent').x
        assert_allclose(x, self.solution, atol=1e-6)

        x = optimize.minimize_scalar(self.fun, method='Brent',
                                     args=(1.5,)).x
        assert_allclose(x, self.solution, atol=1e-6)

        x = optimize.minimize_scalar(self.fun, bracket=(-15, -1, 15),
                                     args=(1.5, ), method='Brent').x
        assert_allclose(x, self.solution, atol=1e-6)

        x = optimize.minimize_scalar(self.fun, bracket=(-3, -2),
                                     args=(1.5, ), method='golden').x
        assert_allclose(x, self.solution, atol=1e-6)

        x = optimize.minimize_scalar(self.fun, method='golden',
                                     args=(1.5,)).x
        assert_allclose(x, self.solution, atol=1e-6)

        x = optimize.minimize_scalar(self.fun, bracket=(-15, -1, 15),
                                     args=(1.5, ), method='golden').x
        assert_allclose(x, self.solution, atol=1e-6)

        x = optimize.minimize_scalar(self.fun, bounds=(0, 1), args=(1.5,),
                                     method='Bounded').x
        assert_allclose(x, 1, atol=1e-4)

        x = optimize.minimize_scalar(self.fun, bounds=(1, 5), args=(1.5, ),
                                     method='bounded').x
        assert_allclose(x, self.solution, atol=1e-6)

        x = optimize.minimize_scalar(self.fun, bounds=(np.array([1]),
                                                       np.array([5])),
                                     args=(np.array([1.5]), ),
                                     method='bounded').x
        assert_allclose(x, self.solution, atol=1e-6)

        assert_raises(ValueError, optimize.minimize_scalar, self.fun,
                      bounds=(5, 1), method='bounded', args=(1.5, ))

        assert_raises(ValueError, optimize.minimize_scalar, self.fun,
                      bounds=(np.zeros(2), 1), method='bounded', args=(1.5, ))

        x = optimize.minimize_scalar(self.fun, bounds=(1, np.array(5)),
                                     method='bounded').x
        assert_allclose(x, self.solution, atol=1e-6)

    def test_minimize_scalar_custom(self):
        # This function comes from the documentation example.
        def custmin(fun, bracket, args=(), maxfev=None, stepsize=0.1,
                    maxiter=100, callback=None, **options):
            bestx = (bracket[1] + bracket[0]) / 2.0
            besty = fun(bestx)
            funcalls = 1
            niter = 0
            improved = True
            stop = False

            while improved and not stop and niter < maxiter:
                improved = False
                niter += 1
                for testx in [bestx - stepsize, bestx + stepsize]:
                    testy = fun(testx, *args)
                    funcalls += 1
                    if testy < besty:
                        besty = testy
                        bestx = testx
                        improved = True
                if callback is not None:
                    callback(bestx)
                if maxfev is not None and funcalls >= maxfev:
                    stop = True
                    break

            return optimize.OptimizeResult(fun=besty, x=bestx, nit=niter,
                                           nfev=funcalls, success=(niter > 1))

        res = optimize.minimize_scalar(self.fun, bracket=(0, 4),
                                       method=custmin,
                                       options=dict(stepsize=0.05))
        assert_allclose(res.x, self.solution, atol=1e-6)

    def test_minimize_scalar_coerce_args_param(self):
        # Regression test for gh-3503
        optimize.minimize_scalar(self.fun, args=1.5)

    @pytest.mark.parametrize('method', ['brent', 'bounded', 'golden'])
    def test_nan_values(self, method):
        # Check nan values result to failed exit status
        np.random.seed(1234)

        count = [0]

        def func(x):
            count[0] += 1
            if count[0] > 4:
                return np.nan
            else:
                return x**2 + 0.1 * np.sin(x)

        bracket = (-1, 0, 1)
        bounds = (-1, 1)

        with np.errstate(invalid='ignore'), suppress_warnings() as sup:
            sup.filter(UserWarning, "delta_grad == 0.*")
            sup.filter(RuntimeWarning, ".*does not use Hessian.*")
            sup.filter(RuntimeWarning, ".*does not use gradient.*")

            count = [0]
            sol = optimize.minimize_scalar(func, bracket=bracket,
                                           bounds=bounds, method=method,
                                           options=dict(maxiter=20))
            assert_equal(sol.success, False)


def test_brent_negative_tolerance():
    assert_raises(ValueError, optimize.brent, np.cos, tol=-.01)


class TestNewtonCg:
    def test_rosenbrock(self):
        x0 = np.array([-1.2, 1.0])
        sol = optimize.minimize(optimize.rosen, x0,
                                jac=optimize.rosen_der,
                                hess=optimize.rosen_hess,
                                tol=1e-5,
                                method='Newton-CG')
        assert_(sol.success, sol.message)
        assert_allclose(sol.x, np.array([1, 1]), rtol=1e-4)

    def test_himmelblau(self):
        x0 = np.array(himmelblau_x0)
        sol = optimize.minimize(himmelblau,
                                x0,
                                jac=himmelblau_grad,
                                hess=himmelblau_hess,
                                method='Newton-CG',
                                tol=1e-6)
        assert_(sol.success, sol.message)
        assert_allclose(sol.x, himmelblau_xopt, rtol=1e-4)
        assert_allclose(sol.fun, himmelblau_min, atol=1e-4)


def test_line_for_search():
    # _line_for_search is only used in _linesearch_powell, which is also
    # tested below. Thus there are more tests of _line_for_search in the
    # test_linesearch_powell_bounded function.

    line_for_search = optimize.optimize._line_for_search
    # args are x0, alpha, lower_bound, upper_bound
    # returns lmin, lmax

    lower_bound = np.array([-5.3, -1, -1.5, -3])
    upper_bound = np.array([1.9, 1, 2.8, 3])

    # test when starting in the bounds
    x0 = np.array([0., 0, 0, 0])
    # and when starting outside of the bounds
    x1 = np.array([0., 2, -3, 0])

    all_tests = (
        (x0, np.array([1., 0, 0, 0]), -5.3, 1.9),
        (x0, np.array([0., 1, 0, 0]), -1, 1),
        (x0, np.array([0., 0, 1, 0]), -1.5, 2.8),
        (x0, np.array([0., 0, 0, 1]), -3, 3),
        (x0, np.array([1., 1, 0, 0]), -1, 1),
        (x0, np.array([1., 0, -1, 2]), -1.5, 1.5),
        (x0, np.array([2., 0, -1, 2]), -1.5, 0.95),
        (x1, np.array([1., 0, 0, 0]), -5.3, 1.9),
        (x1, np.array([0., 1, 0, 0]), -3, -1),
        (x1, np.array([0., 0, 1, 0]), 1.5, 5.8),
        (x1, np.array([0., 0, 0, 1]), -3, 3),
        (x1, np.array([1., 1, 0, 0]), -3, -1),
        (x1, np.array([1., 0, -1, 0]), -5.3, -1.5),
    )

    for x, alpha, lmin, lmax in all_tests:
        mi, ma = line_for_search(x, alpha, lower_bound, upper_bound)
        assert_allclose(mi, lmin, atol=1e-6)
        assert_allclose(ma, lmax, atol=1e-6)

    # now with infinite bounds
    lower_bound = np.array([-np.inf, -1, -np.inf, -3])
    upper_bound = np.array([np.inf, 1, 2.8, np.inf])

    all_tests = (
        (x0, np.array([1., 0, 0, 0]), -np.inf, np.inf),
        (x0, np.array([0., 1, 0, 0]), -1, 1),
        (x0, np.array([0., 0, 1, 0]), -np.inf, 2.8),
        (x0, np.array([0., 0, 0, 1]), -3, np.inf),
        (x0, np.array([1., 1, 0, 0]), -1, 1),
        (x0, np.array([1., 0, -1, 2]), -1.5, np.inf),
        (x1, np.array([1., 0, 0, 0]), -np.inf, np.inf),
        (x1, np.array([0., 1, 0, 0]), -3, -1),
        (x1, np.array([0., 0, 1, 0]), -np.inf, 5.8),
        (x1, np.array([0., 0, 0, 1]), -3, np.inf),
        (x1, np.array([1., 1, 0, 0]), -3, -1),
        (x1, np.array([1., 0, -1, 0]), -5.8, np.inf),
    )

    for x, alpha, lmin, lmax in all_tests:
        mi, ma = line_for_search(x, alpha, lower_bound, upper_bound)
        assert_allclose(mi, lmin, atol=1e-6)
        assert_allclose(ma, lmax, atol=1e-6)


def test_linesearch_powell():
    # helper function in optimize.py, not a public function.
    linesearch_powell = optimize.optimize._linesearch_powell
    # args are func, p, xi, fval, lower_bound=None, upper_bound=None, tol=1e-3
    # returns new_fval, p + direction, direction
    func = lambda x: np.sum((x - np.array([-1., 2., 1.5, -.4]))**2)
    p0 = np.array([0., 0, 0, 0])
    fval = func(p0)
    lower_bound = np.array([-np.inf] * 4)
    upper_bound = np.array([np.inf] * 4)

    all_tests = (
        (np.array([1., 0, 0, 0]), -1),
        (np.array([0., 1, 0, 0]), 2),
        (np.array([0., 0, 1, 0]), 1.5),
        (np.array([0., 0, 0, 1]), -.4),
        (np.array([-1., 0, 1, 0]), 1.25),
        (np.array([0., 0, 1, 1]), .55),
        (np.array([2., 0, -1, 1]), -.65),
    )

    for xi, l in all_tests:
        f, p, direction = linesearch_powell(func, p0, xi,
                                            fval=fval, tol=1e-5)
        assert_allclose(f, func(l * xi), atol=1e-6)
        assert_allclose(p, l * xi, atol=1e-6)
        assert_allclose(direction, l * xi, atol=1e-6)

        f, p, direction = linesearch_powell(func, p0, xi, tol=1e-5,
                                            lower_bound=lower_bound,
                                            upper_bound=upper_bound,
                                            fval=fval)
        assert_allclose(f, func(l * xi), atol=1e-6)
        assert_allclose(p, l * xi, atol=1e-6)
        assert_allclose(direction, l * xi, atol=1e-6)


def test_linesearch_powell_bounded():
    # helper function in optimize.py, not a public function.
    linesearch_powell = optimize.optimize._linesearch_powell
    # args are func, p, xi, fval, lower_bound=None, upper_bound=None, tol=1e-3
    # returns new_fval, p+direction, direction
    func = lambda x: np.sum((x-np.array([-1., 2., 1.5, -.4]))**2)
    p0 = np.array([0., 0, 0, 0])
    fval = func(p0)

    # first choose bounds such that the same tests from
    # test_linesearch_powell should pass.
    lower_bound = np.array([-2.]*4)
    upper_bound = np.array([2.]*4)

    all_tests = (
        (np.array([1., 0, 0, 0]), -1),
        (np.array([0., 1, 0, 0]), 2),
        (np.array([0., 0, 1, 0]), 1.5),
        (np.array([0., 0, 0, 1]), -.4),
        (np.array([-1., 0, 1, 0]), 1.25),
        (np.array([0., 0, 1, 1]), .55),
        (np.array([2., 0, -1, 1]), -.65),
    )

    for xi, l in all_tests:
        f, p, direction = linesearch_powell(func, p0, xi, tol=1e-5,
                                            lower_bound=lower_bound,
                                            upper_bound=upper_bound,
                                            fval=fval)
        assert_allclose(f, func(l * xi), atol=1e-6)
        assert_allclose(p, l * xi, atol=1e-6)
        assert_allclose(direction, l * xi, atol=1e-6)

    # now choose bounds such that unbounded vs bounded gives different results
    lower_bound = np.array([-.3]*3 + [-1])
    upper_bound = np.array([.45]*3 + [.9])

    all_tests = (
        (np.array([1., 0, 0, 0]), -.3),
        (np.array([0., 1, 0, 0]), .45),
        (np.array([0., 0, 1, 0]), .45),
        (np.array([0., 0, 0, 1]), -.4),
        (np.array([-1., 0, 1, 0]), .3),
        (np.array([0., 0, 1, 1]), .45),
        (np.array([2., 0, -1, 1]), -.15),
    )

    for xi, l in all_tests:
        f, p, direction = linesearch_powell(func, p0, xi, tol=1e-5,
                                            lower_bound=lower_bound,
                                            upper_bound=upper_bound,
                                            fval=fval)
        assert_allclose(f, func(l * xi), atol=1e-6)
        assert_allclose(p, l * xi, atol=1e-6)
        assert_allclose(direction, l * xi, atol=1e-6)

    # now choose as above but start outside the bounds
    p0 = np.array([-1., 0, 0, 2])
    fval = func(p0)

    all_tests = (
        (np.array([1., 0, 0, 0]), .7),
        (np.array([0., 1, 0, 0]), .45),
        (np.array([0., 0, 1, 0]), .45),
        (np.array([0., 0, 0, 1]), -2.4),
    )

    for xi, l in all_tests:
        f, p, direction = linesearch_powell(func, p0, xi, tol=1e-5,
                                            lower_bound=lower_bound,
                                            upper_bound=upper_bound,
                                            fval=fval)
        assert_allclose(f, func(p0 + l * xi), atol=1e-6)
        assert_allclose(p, p0 + l * xi, atol=1e-6)
        assert_allclose(direction, l * xi, atol=1e-6)

    # now mix in inf
    p0 = np.array([0., 0, 0, 0])
    fval = func(p0)

    # now choose bounds that mix inf
    lower_bound = np.array([-.3, -np.inf, -np.inf, -1])
    upper_bound = np.array([np.inf, .45, np.inf, .9])

    all_tests = (
        (np.array([1., 0, 0, 0]), -.3),
        (np.array([0., 1, 0, 0]), .45),
        (np.array([0., 0, 1, 0]), 1.5),
        (np.array([0., 0, 0, 1]), -.4),
        (np.array([-1., 0, 1, 0]), .3),
        (np.array([0., 0, 1, 1]), .55),
        (np.array([2., 0, -1, 1]), -.15),
    )

    for xi, l in all_tests:
        f, p, direction = linesearch_powell(func, p0, xi, tol=1e-5,
                                            lower_bound=lower_bound,
                                            upper_bound=upper_bound,
                                            fval=fval)
        assert_allclose(f, func(l * xi), atol=1e-6)
        assert_allclose(p, l * xi, atol=1e-6)
        assert_allclose(direction, l * xi, atol=1e-6)

    # now choose as above but start outside the bounds
    p0 = np.array([-1., 0, 0, 2])
    fval = func(p0)

    all_tests = (
        (np.array([1., 0, 0, 0]), .7),
        (np.array([0., 1, 0, 0]), .45),
        (np.array([0., 0, 1, 0]), 1.5),
        (np.array([0., 0, 0, 1]), -2.4),
    )

    for xi, l in all_tests:
        f, p, direction = linesearch_powell(func, p0, xi, tol=1e-5,
                                            lower_bound=lower_bound,
                                            upper_bound=upper_bound,
                                            fval=fval)
        assert_allclose(f, func(p0 + l * xi), atol=1e-6)
        assert_allclose(p, p0 + l * xi, atol=1e-6)
        assert_allclose(direction, l * xi, atol=1e-6)


class TestRosen:

    def test_hess(self):
        # Compare rosen_hess(x) times p with rosen_hess_prod(x,p). See gh-1775.
        x = np.array([3, 4, 5])
        p = np.array([2, 2, 2])
        hp = optimize.rosen_hess_prod(x, p)
        dothp = np.dot(optimize.rosen_hess(x), p)
        assert_equal(hp, dothp)


def himmelblau(p):
    """
    R^2 -> R^1 test function for optimization. The function has four local
    minima where himmelblau(xopt) == 0.
    """
    x, y = p
    a = x*x + y - 11
    b = x + y*y - 7
    return a*a + b*b


def himmelblau_grad(p):
    x, y = p
    return np.array([4*x**3 + 4*x*y - 42*x + 2*y**2 - 14,
                     2*x**2 + 4*x*y + 4*y**3 - 26*y - 22])


def himmelblau_hess(p):
    x, y = p
    return np.array([[12*x**2 + 4*y - 42, 4*x + 4*y],
                     [4*x + 4*y, 4*x + 12*y**2 - 26]])


himmelblau_x0 = [-0.27, -0.9]
himmelblau_xopt = [3, 2]
himmelblau_min = 0.0


def test_minimize_multiple_constraints():
    # Regression test for gh-4240.
    def func(x):
        return np.array([25 - 0.2 * x[0] - 0.4 * x[1] - 0.33 * x[2]])

    def func1(x):
        return np.array([x[1]])

    def func2(x):
        return np.array([x[2]])

    cons = ({'type': 'ineq', 'fun': func},
            {'type': 'ineq', 'fun': func1},
            {'type': 'ineq', 'fun': func2})

    f = lambda x: -1 * (x[0] + x[1] + x[2])

    res = optimize.minimize(f, [0, 0, 0], method='SLSQP', constraints=cons)
    assert_allclose(res.x, [125, 0, 0], atol=1e-10)


class TestOptimizeResultAttributes:
    # Test that all minimizers return an OptimizeResult containing
    # all the OptimizeResult attributes
    def setup_method(self):
        self.x0 = [5, 5]
        self.func = optimize.rosen
        self.jac = optimize.rosen_der
        self.hess = optimize.rosen_hess
        self.hessp = optimize.rosen_hess_prod
        self.bounds = [(0., 10.), (0., 10.)]

    def test_attributes_present(self):
        attributes = ['nit', 'nfev', 'x', 'success', 'status', 'fun',
                      'message']
        skip = {'cobyla': ['nit']}
        for method in MINIMIZE_METHODS:
            with suppress_warnings() as sup:
                sup.filter(RuntimeWarning,
                           ("Method .+ does not use (gradient|Hessian.*)"
                            " information"))
                res = optimize.minimize(self.func, self.x0, method=method,
                                        jac=self.jac, hess=self.hess,
                                        hessp=self.hessp)
            for attribute in attributes:
                if method in skip and attribute in skip[method]:
                    continue

                assert hasattr(res, attribute)
                assert_(attribute in dir(res))

            # gh13001, OptimizeResult.message should be a str
            assert isinstance(res.message, str)


def f1(z, *params):
    x, y = z
    a, b, c, d, e, f, g, h, i, j, k, l, scale = params
    return (a * x**2 + b * x * y + c * y**2 + d*x + e*y + f)


def f2(z, *params):
    x, y = z
    a, b, c, d, e, f, g, h, i, j, k, l, scale = params
    return (-g*np.exp(-((x-h)**2 + (y-i)**2) / scale))


def f3(z, *params):
    x, y = z
    a, b, c, d, e, f, g, h, i, j, k, l, scale = params
    return (-j*np.exp(-((x-k)**2 + (y-l)**2) / scale))


def brute_func(z, *params):
    return f1(z, *params) + f2(z, *params) + f3(z, *params)


class TestBrute:
    # Test the "brute force" method
    def setup_method(self):
        self.params = (2, 3, 7, 8, 9, 10, 44, -1, 2, 26, 1, -2, 0.5)
        self.rranges = (slice(-4, 4, 0.25), slice(-4, 4, 0.25))
        self.solution = np.array([-1.05665192, 1.80834843])

    def brute_func(self, z, *params):
        # an instance method optimizing
        return brute_func(z, *params)

    def test_brute(self):
        # test fmin
        resbrute = optimize.brute(brute_func, self.rranges, args=self.params,
                                  full_output=True, finish=optimize.fmin)
        assert_allclose(resbrute[0], self.solution, atol=1e-3)
        assert_allclose(resbrute[1], brute_func(self.solution, *self.params),
                        atol=1e-3)

        # test minimize
        resbrute = optimize.brute(brute_func, self.rranges, args=self.params,
                                  full_output=True,
                                  finish=optimize.minimize)
        assert_allclose(resbrute[0], self.solution, atol=1e-3)
        assert_allclose(resbrute[1], brute_func(self.solution, *self.params),
                        atol=1e-3)

        # test that brute can optimize an instance method (the other tests use
        # a non-class based function
        resbrute = optimize.brute(self.brute_func, self.rranges,
                                  args=self.params, full_output=True,
                                  finish=optimize.minimize)
        assert_allclose(resbrute[0], self.solution, atol=1e-3)

    def test_1D(self):
        # test that for a 1-D problem the test function is passed an array,
        # not a scalar.
        def f(x):
            assert_(len(x.shape) == 1)
            assert_(x.shape[0] == 1)
            return x ** 2

        optimize.brute(f, [(-1, 1)], Ns=3, finish=None)

    def test_workers(self):
        # check that parallel evaluation works
        resbrute = optimize.brute(brute_func, self.rranges, args=self.params,
                                  full_output=True, finish=None)

        resbrute1 = optimize.brute(brute_func, self.rranges, args=self.params,
                                   full_output=True, finish=None, workers=2)

        assert_allclose(resbrute1[-1], resbrute[-1])
        assert_allclose(resbrute1[0], resbrute[0])


def test_cobyla_threadsafe():

    # Verify that cobyla is threadsafe. Will segfault if it is not.

    import concurrent.futures
    import time

    def objective1(x):
        time.sleep(0.1)
        return x[0]**2

    def objective2(x):
        time.sleep(0.1)
        return (x[0]-1)**2

    min_method = "COBYLA"

    def minimizer1():
        return optimize.minimize(objective1,
                                      [0.0],
                                      method=min_method)

    def minimizer2():
        return optimize.minimize(objective2,
                                      [0.0],
                                      method=min_method)

    with concurrent.futures.ThreadPoolExecutor() as pool:
        tasks = []
        tasks.append(pool.submit(minimizer1))
        tasks.append(pool.submit(minimizer2))
        for t in tasks:
            res = t.result()


class TestIterationLimits:
    # Tests that optimisation does not give up before trying requested
    # number of iterations or evaluations. And that it does not succeed
    # by exceeding the limits.
    def setup_method(self):
        self.funcalls = 0

    def slow_func(self, v):
        self.funcalls += 1
        r, t = np.sqrt(v[0]**2+v[1]**2), np.arctan2(v[0], v[1])
        return np.sin(r*20 + t)+r*0.5

    def test_neldermead_limit(self):
        self.check_limits("Nelder-Mead", 200)

    def test_powell_limit(self):
        self.check_limits("powell", 1000)

    def check_limits(self, method, default_iters):
        for start_v in [[0.1, 0.1], [1, 1], [2, 2]]:
            for mfev in [50, 500, 5000]:
                self.funcalls = 0
                res = optimize.minimize(self.slow_func, start_v,
                                        method=method,
                                        options={"maxfev": mfev})
                assert_(self.funcalls == res["nfev"])
                if res["success"]:
                    assert_(res["nfev"] < mfev)
                else:
                    assert_(res["nfev"] >= mfev)
            for mit in [50, 500, 5000]:
                res = optimize.minimize(self.slow_func, start_v,
                                        method=method,
                                        options={"maxiter": mit})
                if res["success"]:
                    assert_(res["nit"] <= mit)
                else:
                    assert_(res["nit"] >= mit)
            for mfev, mit in [[50, 50], [5000, 5000], [5000, np.inf]]:
                self.funcalls = 0
                res = optimize.minimize(self.slow_func, start_v,
                                        method=method,
                                        options={"maxiter": mit,
                                                 "maxfev": mfev})
                assert_(self.funcalls == res["nfev"])
                if res["success"]:
                    assert_(res["nfev"] < mfev and res["nit"] <= mit)
                else:
                    assert_(res["nfev"] >= mfev or res["nit"] >= mit)
            for mfev, mit in [[np.inf, None], [None, np.inf]]:
                self.funcalls = 0
                res = optimize.minimize(self.slow_func, start_v,
                                        method=method,
                                        options={"maxiter": mit,
                                                 "maxfev": mfev})
                assert_(self.funcalls == res["nfev"])
                if res["success"]:
                    if mfev is None:
                        assert_(res["nfev"] < default_iters*2)
                    else:
                        assert_(res["nit"] <= default_iters*2)
                else:
                    assert_(res["nfev"] >= default_iters*2 or
                        res["nit"] >= default_iters*2)


def test_result_x_shape_when_len_x_is_one():
    def fun(x):
        return x * x

    def jac(x):
        return 2. * x

    def hess(x):
        return np.array([[2.]])

    methods = ['Nelder-Mead', 'Powell', 'CG', 'BFGS', 'L-BFGS-B', 'TNC',
               'COBYLA', 'SLSQP']
    for method in methods:
        res = optimize.minimize(fun, np.array([0.1]), method=method)
        assert res.x.shape == (1,)

    # use jac + hess
    methods = ['trust-constr', 'dogleg', 'trust-ncg', 'trust-exact',
               'trust-krylov', 'Newton-CG']
    for method in methods:
        res = optimize.minimize(fun, np.array([0.1]), method=method, jac=jac,
                                hess=hess)
        assert res.x.shape == (1,)


class FunctionWithGradient:
    def __init__(self):
        self.number_of_calls = 0

    def __call__(self, x):
        self.number_of_calls += 1
        return np.sum(x**2), 2 * x


@pytest.fixture
def function_with_gradient():
    return FunctionWithGradient()


def test_memoize_jac_function_before_gradient(function_with_gradient):
    memoized_function = MemoizeJac(function_with_gradient)

    x0 = np.array([1.0, 2.0])
    assert_allclose(memoized_function(x0), 5.0)
    assert function_with_gradient.number_of_calls == 1

    assert_allclose(memoized_function.derivative(x0), 2 * x0)
    assert function_with_gradient.number_of_calls == 1, \
        "function is not recomputed " \
        "if gradient is requested after function value"

    assert_allclose(
        memoized_function(2 * x0), 20.0,
        err_msg="different input triggers new computation")
    assert function_with_gradient.number_of_calls == 2, \
        "different input triggers new computation"


def test_memoize_jac_gradient_before_function(function_with_gradient):
    memoized_function = MemoizeJac(function_with_gradient)

    x0 = np.array([1.0, 2.0])
    assert_allclose(memoized_function.derivative(x0), 2 * x0)
    assert function_with_gradient.number_of_calls == 1

    assert_allclose(memoized_function(x0), 5.0)
    assert function_with_gradient.number_of_calls == 1, \
        "function is not recomputed " \
        "if function value is requested after gradient"

    assert_allclose(
        memoized_function.derivative(2 * x0), 4 * x0,
        err_msg="different input triggers new computation")
    assert function_with_gradient.number_of_calls == 2, \
        "different input triggers new computation"


def test_memoize_jac_with_bfgs(function_with_gradient):
    """ Tests that using MemoizedJac in combination with ScalarFunction
        and BFGS does not lead to repeated function evaluations.
        Tests changes made in response to GH11868.
    """
    memoized_function = MemoizeJac(function_with_gradient)
    jac = memoized_function.derivative
    hess = optimize.BFGS()

    x0 = np.array([1.0, 0.5])
    scalar_function = ScalarFunction(
        memoized_function, x0, (), jac, hess, None, None)
    assert function_with_gradient.number_of_calls == 1

    scalar_function.fun(x0 + 0.1)
    assert function_with_gradient.number_of_calls == 2

    scalar_function.fun(x0 + 0.2)
    assert function_with_gradient.number_of_calls == 3


def test_gh12696():
    # Test that optimize doesn't throw warning gh-12696
    with assert_no_warnings():
        optimize.fminbound(
            lambda x: np.array([x**2]), -np.pi, np.pi, disp=False)


<<<<<<< HEAD

@pytest.mark.parametrize('method', ['Powell', 'L-BFGS-B', 'SLSQP',
                                    'trust-constr'])
def test_equal_bounds(method):
=======
eb_cases = ({"fun": optimize.rosen, "jac": False},
            {"fun": optimize.rosen, "jac": optimize.rosen_der},
            {"fun": (lambda x: optimize.rosen, optimize.rosen_der),
             "jac": True})

@pytest.mark.parametrize('method', ['L-BFGS-B', 'SLSQP',
                                    'trust-constr', 'TNC'])
@pytest.mark.parametrize('kwds', eb_cases)
def test_equal_bounds(method, kwds):
>>>>>>> d5c1ec35
    """
    Tests that minimizers still work if (bounds.lb == bounds.ub).any()
    gh12502 - Divide by zero in Jacobian numerical differentiation when
    equality bounds constraints are used
    """
    def f(x):
        return optimize.rosen([x, 2.0])

    def func_and_grad(x):
        assert x.size == 2
        return optimize.rosen(x), optimize.rosen_der(x)

    def wrapped_rosen(x):
        assert x.size == 2
        return optimize.rosen(x)

    def callback(x, *args):
        assert x.size == 2

    # test example fixes one parameter of N=2, allowing us to work out
    # the best solution with minimize_scalar
    best_x = optimize.minimize_scalar(f, method="bounded", bounds=(0, 3.0))
    x0 = np.array([0.5, 3.0])
    bounds = [(0.0, 3.0), (2.0, 2.0)]

    kwds.update({"x0": x0, "method": method, "bounds": bounds})

    with warnings.catch_warnings(record=True):
        # warning filter is for trust-constr
        # UserWarning: delta_grad == 0.0.Check if the approximated
        # function is linear.
        warnings.simplefilter('ignore', category=UserWarning)

        # the minimization with one parameter having lb == ub
        res = optimize.minimize(
            wrapped_rosen, x0, method=method, bounds=bounds, callback=callback
        )
        assert res.success
        assert_allclose(res.x, np.r_[best_x.x, 2.0], rtol=3e-6)
        if hasattr(res, "jac") and method in {"Powell", "L-BFGS-B", "SLSQP"}:
            assert np.array(res.jac).size == 2
            assert np.isnan(res.jac[1])

        # check that SLSQP can deal with equal bounds if it has constraints
        if method == "slsqp":
            constr_best_x = optimize.minimize_scalar(
                f, method="bounded", bounds=(2.0, 3.0)
            )

            def con(x):
                assert len(x) == 2
                return x[0]

            def conjac(x):
                assert len(x) == 2
                return 1

            constr = optimize.NonlinearConstraint(con, 2, 3)
            res = optimize.minimize(
                optimize.rosen, x0, method=method, bounds=bounds,
                constraints=[constr]
            )
            assert res.success
            assert_allclose(res.x, np.r_[constr_best_x.x, 2.0], rtol=3e-6)

            constr = optimize.NonlinearConstraint(con, 2, 3, jac=conjac)
            res = optimize.minimize(
                optimize.rosen, x0, method=method, bounds=bounds,
                constraints=[constr]
            )
            assert res.success
            assert_allclose(res.x, np.r_[constr_best_x.x, 2.0], rtol=3e-6)

        # check that minimize works if func returns func and grad.
        if method not in ['Powell']:
            # powell doesn't use jac
            res = optimize.minimize(
                func_and_grad, x0, method=method, bounds=bounds, jac=True
            )
            assert res.success
            assert_allclose(res.x, np.r_[best_x.x, 2.0], rtol=3e-6)


def test_show_options():
    solver_methods = {
        'minimize': MINIMIZE_METHODS,
        'minimize_scalar': MINIMIZE_SCALAR_METHODS,
        'root': ROOT_METHODS,
        'root_scalar': ROOT_SCALAR_METHODS,
        'linprog': LINPROG_METHODS,
        'quadratic_assignment': QUADRATIC_ASSIGNMENT_METHODS,
    }
    for solver, methods in solver_methods.items():
        for method in methods:
            # testing that `show_options` works without error
            show_options(solver, method)

    unknown_solver_method = {
        'minimize': "ekki",  # unknown method
        'maximize': "cg",  # unknown solver
        'maximize_scalar': "ekki",  # unknown solver and method
    }
    for solver, method in unknown_solver_method.items():
        # testing that `show_options` raises ValueError
        assert_raises(ValueError, show_options, solver, method)


def test_bounds_with_list():
    # gh13501. Bounds created with lists weren't working for Powell.
    bounds = optimize.Bounds(lb=[5., 5.], ub=[10., 10.])
    optimize.minimize(
        optimize.rosen, x0=np.array([9, 9]), method='Powell', bounds=bounds
    )


def test_x_overwritten_user_function():
    # if the user overwrites the x-array in the user function it's likely
    # that the minimizer stops working properly.
    # gh13740
    def fquad(x):
        a = np.arange(np.size(x))
        x -= a
        x *= x
        return np.sum(x)

    def fquad_jac(x):
        a = np.arange(np.size(x))
        x *= 2
        x -= 2 * a
        return x

    fquad_hess = lambda x: np.eye(np.size(x)) * 2.0

    meth_jac = [
        'newton-cg', 'dogleg', 'trust-ncg', 'trust-exact',
        'trust-krylov', 'trust-constr'
    ]
    meth_hess = [
        'dogleg', 'trust-ncg', 'trust-exact', 'trust-krylov', 'trust-constr'
    ]

    x0 = np.ones(5) * 1.5

    for meth in MINIMIZE_METHODS:
        jac = None
        hess = None
        if meth in meth_jac:
            jac = fquad_jac
        if meth in meth_hess:
            hess = fquad_hess
        res = optimize.minimize(fquad, x0, method=meth, jac=jac, hess=hess)
        assert_allclose(res.x, np.arange(np.size(x0)), atol=2e-4)<|MERGE_RESOLUTION|>--- conflicted
+++ resolved
@@ -2240,22 +2240,9 @@
             lambda x: np.array([x**2]), -np.pi, np.pi, disp=False)
 
 
-<<<<<<< HEAD
-
 @pytest.mark.parametrize('method', ['Powell', 'L-BFGS-B', 'SLSQP',
                                     'trust-constr'])
-def test_equal_bounds(method):
-=======
-eb_cases = ({"fun": optimize.rosen, "jac": False},
-            {"fun": optimize.rosen, "jac": optimize.rosen_der},
-            {"fun": (lambda x: optimize.rosen, optimize.rosen_der),
-             "jac": True})
-
-@pytest.mark.parametrize('method', ['L-BFGS-B', 'SLSQP',
-                                    'trust-constr', 'TNC'])
-@pytest.mark.parametrize('kwds', eb_cases)
-def test_equal_bounds(method, kwds):
->>>>>>> d5c1ec35
+def test_equal_bounds1(method):
     """
     Tests that minimizers still work if (bounds.lb == bounds.ub).any()
     gh12502 - Divide by zero in Jacobian numerical differentiation when
@@ -2280,8 +2267,6 @@
     best_x = optimize.minimize_scalar(f, method="bounded", bounds=(0, 3.0))
     x0 = np.array([0.5, 3.0])
     bounds = [(0.0, 3.0), (2.0, 2.0)]
-
-    kwds.update({"x0": x0, "method": method, "bounds": bounds})
 
     with warnings.catch_warnings(record=True):
         # warning filter is for trust-constr
@@ -2338,7 +2323,43 @@
             assert res.success
             assert_allclose(res.x, np.r_[best_x.x, 2.0], rtol=3e-6)
 
-
+ 
+eb_cases = ({"fun": optimize.rosen, "jac": False},
+            {"fun": optimize.rosen, "jac": optimize.rosen_der},
+            {"fun": (lambda x: optimize.rosen, optimize.rosen_der),
+             "jac": True})
+
+
+# keeping both version intact for now; will combine them later
+@pytest.mark.parametrize('method', ['L-BFGS-B', 'SLSQP',
+                                    'trust-constr', 'TNC'])
+@pytest.mark.parametrize('kwds', eb_cases)
+def test_equal_bounds2(method, kwds):
+    """
+    Tests that minimizers still work if (bounds.lb == bounds.ub).any()
+    gh12502 - Divide by zero in Jacobian numerical differentiation when
+    equality bounds constraints are used
+    """
+    def f(x):
+        return optimize.rosen([x, 2.0])
+
+    best_x = optimize.minimize_scalar(f, method="bounded", bounds=(0, 3.0))
+    x0 = np.array([0.5, 3.0])
+    bounds = [(0.0, 3.0), (2.0, 2.0)]
+
+    kwds.update({"x0": x0, "method": method, "bounds": bounds})
+
+    with warnings.catch_warnings(record=True):
+        # warning filter is for trust-constr
+        # UserWarning: delta_grad == 0.0.Check if the approximated
+        # function is linear.
+        warnings.simplefilter('ignore', category=UserWarning)
+
+        res = optimize.minimize(**kwds)
+        assert res.success
+        assert_allclose(res.x, np.r_[best_x.x, 2.0], rtol=3e-6)
+
+        
 def test_show_options():
     solver_methods = {
         'minimize': MINIMIZE_METHODS,
