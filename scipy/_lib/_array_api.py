"""Utility functions to use Python Array API compatible libraries.

For the context about the Array API see:
https://data-apis.org/array-api/latest/purpose_and_scope.html

The SciPy use case of the Array API is described on the following page:
https://data-apis.org/array-api/latest/use_cases.html#use-case-scipy
"""
from __future__ import annotations

import os
import warnings

from types import ModuleType
from typing import Any, Literal, TYPE_CHECKING

import numpy as np
import numpy.typing as npt

from scipy._lib import array_api_compat
from scipy._lib.array_api_compat import (
    is_array_api_obj,
    size,
    numpy as np_compat,
    device
)

__all__ = ['array_namespace', '_asarray', 'size', 'device']


# To enable array API and strict array-like input validation
SCIPY_ARRAY_API: str | bool = os.environ.get("SCIPY_ARRAY_API", False)
# To control the default device - for use in the test suite only
SCIPY_DEVICE = os.environ.get("SCIPY_DEVICE", "cpu")

_GLOBAL_CONFIG = {
    "SCIPY_ARRAY_API": SCIPY_ARRAY_API,
    "SCIPY_DEVICE": SCIPY_DEVICE,
}


if TYPE_CHECKING:
    Array = Any  # To be changed to a Protocol later (see array-api#589)
    ArrayLike = Array | npt.ArrayLike


def compliance_scipy(arrays: list[ArrayLike]) -> list[Array]:
    """Raise exceptions on known-bad subclasses.

    The following subclasses are not supported and raise and error:
    - `numpy.ma.MaskedArray`
    - `numpy.matrix`
    - NumPy arrays which do not have a boolean or numerical dtype
    - Any array-like which is neither array API compatible nor coercible by NumPy
    - Any array-like which is coerced by NumPy to an unsupported dtype
    """
    for i in range(len(arrays)):
        array = arrays[i]
        if isinstance(array, np.ma.MaskedArray):
            raise TypeError("Inputs of type `numpy.ma.MaskedArray` are not supported.")
        elif isinstance(array, np.matrix):
            raise TypeError("Inputs of type `numpy.matrix` are not supported.")
        if isinstance(array, (np.ndarray, np.generic)):
            dtype = array.dtype
            if not (np.issubdtype(dtype, np.number) or np.issubdtype(dtype, np.bool_)):
                raise TypeError(f"An argument has dtype `{dtype!r}`; "
                                f"only boolean and numerical dtypes are supported.")
        elif not is_array_api_obj(array):
            try:
                array = np.asanyarray(array)
            except TypeError:
                raise TypeError("An argument is neither array API compatible nor "
                                "coercible by NumPy.")
            dtype = array.dtype
            if not (np.issubdtype(dtype, np.number) or np.issubdtype(dtype, np.bool_)):
                message = (
                    f"An argument was coerced to an unsupported dtype `{dtype!r}`; "
                    f"only boolean and numerical dtypes are supported."
                )
                raise TypeError(message)
            arrays[i] = array
    return arrays


def _check_finite(array: Array, xp: ModuleType) -> None:
    """Check for NaNs or Infs."""
    msg = "array must not contain infs or NaNs"
    try:
        if not xp.all(xp.isfinite(array)):
            raise ValueError(msg)
    except TypeError:
        raise ValueError(msg)


def array_namespace(*arrays: Array) -> ModuleType:
    """Get the array API compatible namespace for the arrays xs.

    Parameters
    ----------
    *arrays : sequence of array_like
        Arrays used to infer the common namespace.

    Returns
    -------
    namespace : module
        Common namespace.

    Notes
    -----
    Thin wrapper around `array_api_compat.array_namespace`.

    1. Check for the global switch: SCIPY_ARRAY_API. This can also be accessed
       dynamically through ``_GLOBAL_CONFIG['SCIPY_ARRAY_API']``.
    2. `compliance_scipy` raise exceptions on known-bad subclasses. See
       its definition for more details.

    When the global switch is False, it defaults to the `numpy` namespace.
    In that case, there is no compliance check. This is a convenience to
    ease the adoption. Otherwise, arrays must comply with the new rules.
    """
    if not _GLOBAL_CONFIG["SCIPY_ARRAY_API"]:
        # here we could wrap the namespace if needed
        return np_compat

    _arrays = [array for array in arrays if array is not None]

    _arrays = compliance_scipy(_arrays)

    return array_api_compat.array_namespace(*_arrays)


def _asarray(
        array: ArrayLike,
        dtype: Any = None,
        order: Literal['K', 'A', 'C', 'F'] | None = None,
        copy: bool | None = None,
        *,
        xp: ModuleType | None = None,
        check_finite: bool = False,
        subok: bool = False,
    ) -> Array:
    """SciPy-specific replacement for `np.asarray` with `order`, `check_finite`, and
    `subok`.

    Memory layout parameter `order` is not exposed in the Array API standard.
    `order` is only enforced if the input array implementation
    is NumPy based, otherwise `order` is just silently ignored.

    `check_finite` is also not a keyword in the array API standard; included
    here for convenience rather than that having to be a separate function
    call inside SciPy functions.

    `subok` is included to allow this function to preserve the behaviour of
    `np.asanyarray` for NumPy based inputs.
    """
    if xp is None:
        xp = array_namespace(array)
    if xp.__name__ in {"numpy", "scipy._lib.array_api_compat.numpy"}:
        # Use NumPy API to support order
        if copy is True:
            array = np.array(array, order=order, dtype=dtype, subok=subok)
        elif subok:
            array = np.asanyarray(array, order=order, dtype=dtype)
        else:
            array = np.asarray(array, order=order, dtype=dtype)

        # At this point array is a NumPy ndarray. We convert it to an array
        # container that is consistent with the input's namespace.
        array = xp.asarray(array)
    else:
        try:
            array = xp.asarray(array, dtype=dtype, copy=copy)
        except TypeError:
            coerced_xp = array_namespace(xp.asarray(3))
            array = coerced_xp.asarray(array, dtype=dtype, copy=copy)

    if check_finite:
        _check_finite(array, xp)

    return array


def atleast_nd(x: Array, *, ndim: int, xp: ModuleType | None = None) -> Array:
    """Recursively expand the dimension to have at least `ndim`."""
    if xp is None:
        xp = array_namespace(x)
    x = xp.asarray(x)
    if x.ndim < ndim:
        x = xp.expand_dims(x, axis=0)
        x = atleast_nd(x, ndim=ndim, xp=xp)
    return x


def copy(x: Array, *, xp: ModuleType | None = None) -> Array:
    """
    Copies an array.

    Parameters
    ----------
    x : array

    xp : array_namespace

    Returns
    -------
    copy : array
        Copied array

    Notes
    -----
    This copy function does not offer all the semantics of `np.copy`, i.e. the
    `subok` and `order` keywords are not used.
    """
    # Note: xp.asarray fails if xp is numpy.
    if xp is None:
        xp = array_namespace(x)

    return _asarray(x, copy=True, xp=xp)


def is_numpy(xp: ModuleType) -> bool:
    return xp.__name__ in ('numpy', 'scipy._lib.array_api_compat.numpy')


def is_cupy(xp: ModuleType) -> bool:
    return xp.__name__ in ('cupy', 'scipy._lib.array_api_compat.cupy')


def is_torch(xp: ModuleType) -> bool:
    return xp.__name__ in ('torch', 'scipy._lib.array_api_compat.torch')


def is_jax(xp):
    return xp.__name__ in ('jax.numpy', 'jax.experimental.array_api')


def is_array_api_strict(xp):
    return xp.__name__ == 'array_api_strict'


def _strict_check(actual, desired, xp,
                  check_namespace=True, check_dtype=True, check_shape=True,
                  allow_0d=False):
    __tracebackhide__ = True  # Hide traceback for py.test
    if check_namespace:
        _assert_matching_namespace(actual, desired)

    was_scalar = np.isscalar(desired)
    desired = xp.asarray(desired)

    if check_dtype:
        _msg = f"dtypes do not match.\nActual: {actual.dtype}\nDesired: {desired.dtype}"
        assert actual.dtype == desired.dtype, _msg

    if check_shape:
        _msg = f"Shapes do not match.\nActual: {actual.shape}\nDesired: {desired.shape}"
        assert actual.shape == desired.shape, _msg
        _check_scalar(actual, desired, xp, allow_0d=allow_0d, was_scalar=was_scalar)

    desired = xp.broadcast_to(desired, actual.shape)
    return desired


def _assert_matching_namespace(actual, desired):
    __tracebackhide__ = True  # Hide traceback for py.test
    actual = actual if isinstance(actual, tuple) else (actual,)
    desired_space = array_namespace(desired)
    for arr in actual:
        arr_space = array_namespace(arr)
        _msg = (f"Namespaces do not match.\n"
                f"Actual: {arr_space.__name__}\n"
                f"Desired: {desired_space.__name__}")
        assert arr_space == desired_space, _msg


def _check_scalar(actual, desired, xp, *, allow_0d, was_scalar):
    __tracebackhide__ = True  # Hide traceback for py.test
    # Shape check alone is sufficient unless desired.shape == (). Also,
    # only NumPy distinguishes between scalars and arrays.
    if desired.shape != () or not is_numpy(xp):
        return
    # We want to follow the conventions of the `xp` library. Libraries like
    # NumPy, for which `np.asarray(0)[()]` returns a scalar, tend to return
    # a scalar even when a 0D array might be more appropriate:
    # import numpy as np
    # np.mean([1, 2, 3])  # scalar, not 0d array
    # np.asarray(0)*2  # scalar, not 0d array
    # np.sin(np.asarray(0))  # scalar, not 0d array
    # Libraries like CuPy, for which `cp.asarray(0)[()]` returns a 0D array,
    # tend to return a 0D array in scenarios like those above.
    # Therefore, regardless of whether the developer provides a scalar or 0D
    # array for `desired`, we would typically want the type of `actual` to be
    # the type of `desired[()]`. If the developer wants to override this
    # behavior, they can set `check_shape=False`.
    if was_scalar:
        desired = desired[()]

    if allow_0d:
        _msg = ("Types do not match:\n Actual: "
                f"{type(actual)}\n Desired: {type(desired)}")
        assert ((xp.isscalar(actual) and xp.isscalar(desired))
                or (not xp.isscalar(actual) and not xp.isscalar(desired))), _msg
    else:
        _msg = ("Result is a NumPy 0d array. Many SciPy functions intend to follow "
                "the convention of many NumPy functions, returning a scalar when a "
                "0d array would be correct. `xp_assert_` functions err on the side of "
                "caution and do not accept 0d arrays by default. If the correct result "
                "may be a 0d NumPy array, pass `allow_0d=True`.")
        assert xp.isscalar(actual), _msg


def xp_assert_equal(actual, desired, check_namespace=True, check_dtype=True,
                    check_shape=True, allow_0d=False, err_msg='', xp=None):
    __tracebackhide__ = True  # Hide traceback for py.test
    if xp is None:
        xp = array_namespace(actual)
    desired = _strict_check(actual, desired, xp, check_namespace=check_namespace,
                            check_dtype=check_dtype, check_shape=check_shape,
                            allow_0d=allow_0d)
    if is_cupy(xp):
        return xp.testing.assert_array_equal(actual, desired, err_msg=err_msg)
    elif is_torch(xp):
        # PyTorch recommends using `rtol=0, atol=0` like this
        # to test for exact equality
        err_msg = None if err_msg == '' else err_msg
        return xp.testing.assert_close(actual, desired, rtol=0, atol=0, equal_nan=True,
                                       check_dtype=False, msg=err_msg)
    # JAX uses `np.testing`
    return np.testing.assert_array_equal(actual, desired, err_msg=err_msg)


def xp_assert_close(actual, desired, rtol=None, atol=0, check_namespace=True,
                    check_dtype=True, check_shape=True, allow_0d=False,
                    err_msg='', xp=None):
    __tracebackhide__ = True  # Hide traceback for py.test
    if xp is None:
        xp = array_namespace(actual)
    desired = _strict_check(actual, desired, xp, check_namespace=check_namespace,
                            check_dtype=check_dtype, check_shape=check_shape,
                            allow_0d=allow_0d)

    floating = xp.isdtype(actual.dtype, ('real floating', 'complex floating'))
    if rtol is None and floating:
        # multiplier of 4 is used as for `np.float64` this puts the default `rtol`
        # roughly half way between sqrt(eps) and the default for
        # `numpy.testing.assert_allclose`, 1e-7
        rtol = xp.finfo(actual.dtype).eps**0.5 * 4
    elif rtol is None:
        rtol = 1e-7

    if is_cupy(xp):
        return xp.testing.assert_allclose(actual, desired, rtol=rtol,
                                          atol=atol, err_msg=err_msg)
    elif is_torch(xp):
        err_msg = None if err_msg == '' else err_msg
        return xp.testing.assert_close(actual, desired, rtol=rtol, atol=atol,
                                       equal_nan=True, check_dtype=False, msg=err_msg)
    # JAX uses `np.testing`
    return np.testing.assert_allclose(actual, desired, rtol=rtol,
                                      atol=atol, err_msg=err_msg)


def xp_assert_less(actual, desired, check_namespace=True, check_dtype=True,
                   check_shape=True, allow_0d=False, err_msg='', verbose=True, xp=None):
    __tracebackhide__ = True  # Hide traceback for py.test
    if xp is None:
        xp = array_namespace(actual)
    desired = _strict_check(actual, desired, xp, check_namespace=check_namespace,
                            check_dtype=check_dtype, check_shape=check_shape,
                            allow_0d=allow_0d)
    if is_cupy(xp):
        return xp.testing.assert_array_less(actual, desired,
                                            err_msg=err_msg, verbose=verbose)
    elif is_torch(xp):
        if actual.device.type != 'cpu':
            actual = actual.cpu()
        if desired.device.type != 'cpu':
            desired = desired.cpu()
    # JAX uses `np.testing`
    return np.testing.assert_array_less(actual, desired,
                                        err_msg=err_msg, verbose=verbose)


def assert_array_almost_equal(actual, desired, decimal=6, *args, **kwds):
    """Backwards compatible replacement. In new code, use xp_assert_close instead.
    """
    rtol, atol = 0, 1.5*10**(-decimal)
    return xp_assert_close(actual, desired,
                           atol=atol, rtol=rtol, check_dtype=False, check_shape=False,
                           *args, **kwds)


def assert_almost_equal(actual, desired, decimal=7, *args, **kwds):
    """Backwards compatible replacement. In new code, use xp_assert_close instead.
    """
    rtol, atol = 0, 1.5*10**(-decimal)
    return xp_assert_close(actual, desired,
                           atol=atol, rtol=rtol, check_dtype=False, check_shape=False,
                           *args, **kwds)


def cov(x: Array, *, xp: ModuleType | None = None) -> Array:
    if xp is None:
        xp = array_namespace(x)

    X = copy(x, xp=xp)
    dtype = xp.result_type(X, xp.float64)

    X = atleast_nd(X, ndim=2, xp=xp)
    X = xp.asarray(X, dtype=dtype)

    avg = xp.mean(X, axis=1)
    fact = X.shape[1] - 1

    if fact <= 0:
        warnings.warn("Degrees of freedom <= 0 for slice",
                      RuntimeWarning, stacklevel=2)
        fact = 0.0

    X -= avg[:, None]
    X_T = X.T
    if xp.isdtype(X_T.dtype, 'complex floating'):
        X_T = xp.conj(X_T)
    c = X @ X_T
    c /= fact
    axes = tuple(axis for axis, length in enumerate(c.shape) if length == 1)
    return xp.squeeze(c, axis=axes)


def xp_unsupported_param_msg(param: Any) -> str:
    return f'Providing {param!r} is only supported for numpy arrays.'


def is_complex(x: Array, xp: ModuleType) -> bool:
    return xp.isdtype(x.dtype, 'complex floating')


def get_xp_devices(xp: ModuleType) -> list[str] | list[None]:
    """Returns a list of available devices for the given namespace."""
    devices: list[str] = []
    if is_torch(xp):
        devices += ['cpu']
        import torch # type: ignore[import]
        num_cuda = torch.cuda.device_count()
        for i in range(0, num_cuda):
            devices += [f'cuda:{i}']
        if torch.backends.mps.is_available():
            devices += ['mps']
        return devices
    elif is_cupy(xp):
        import cupy # type: ignore[import]
        num_cuda = cupy.cuda.runtime.getDeviceCount()
        for i in range(0, num_cuda):
            devices += [f'cuda:{i}']
        return devices
    elif is_jax(xp):
        import jax # type: ignore[import]
        num_cpu = jax.device_count(backend='cpu')
        for i in range(0, num_cpu):
            devices += [f'cpu:{i}']
        num_gpu = jax.device_count(backend='gpu')
        for i in range(0, num_gpu):
            devices += [f'gpu:{i}']
        num_tpu = jax.device_count(backend='tpu')
        for i in range(0, num_tpu):
            devices += [f'tpu:{i}']
        return devices

    # given namespace is not known to have a list of available devices;
    # return `[None]` so that one can use this in tests for `device=None`.
    return [None]


def scipy_namespace_for(xp: ModuleType) -> ModuleType | None:
    """Return the `scipy`-like namespace of a non-NumPy backend

    That is, return the namespace corresponding with backend `xp` that contains
    `scipy` sub-namespaces like `linalg` and `special`. If no such namespace
    exists, return ``None``. Useful for dispatching.
    """

    if is_cupy(xp):
        import cupyx  # type: ignore[import-not-found,import-untyped]
        return cupyx.scipy

    if is_jax(xp):
        import jax  # type: ignore[import-not-found]
        return jax.scipy

    if is_torch(xp):
        return xp

    return None


# temporary substitute for xp.minimum, which is not yet in all backends
# or covered by array_api_compat.
def xp_minimum(x1: Array, x2: Array, /) -> Array:
    # xp won't be passed in because it doesn't need to be passed in to xp.minimum
    xp = array_namespace(x1, x2)
    if hasattr(xp, 'minimum'):
        return xp.minimum(x1, x2)
    x1, x2 = xp.broadcast_arrays(x1, x2)
    i = (x2 < x1) | xp.isnan(x2)
    res = xp.where(i, x2, x1)
    return res[()] if res.ndim == 0 else res


# temporary substitute for xp.clip, which is not yet in all backends
# or covered by array_api_compat.
def xp_clip(
        x: Array,
        /,
        min: int | float | Array | None = None,
        max: int | float | Array | None = None,
        *,
        xp: ModuleType | None = None) -> Array:
    xp = array_namespace(x) if xp is None else xp
    a, b = xp.asarray(min, dtype=x.dtype), xp.asarray(max, dtype=x.dtype)
    if hasattr(xp, 'clip'):
        return xp.clip(x, a, b)
    x, a, b = xp.broadcast_arrays(x, a, b)
    y = xp.asarray(x, copy=True)
    ia = y < a
    y[ia] = a[ia]
    ib = y > b
    y[ib] = b[ib]
    return y[()] if y.ndim == 0 else y


# temporary substitute for xp.moveaxis, which is not yet in all backends
# or covered by array_api_compat.
def xp_moveaxis_to_end(
        x: Array,
        source: int,
        /, *,
        xp: ModuleType | None = None) -> Array:
    xp = array_namespace(xp) if xp is None else xp
    axes = list(range(x.ndim))
    temp = axes.pop(source)
    axes = axes + [temp]
    return xp.permute_dims(x, axes)


# temporary substitute for xp.copysign, which is not yet in all backends
# or covered by array_api_compat.
def xp_copysign(x1: Array, x2: Array, /, *, xp: ModuleType | None = None) -> Array:
    # no attempt to account for special cases
    xp = array_namespace(x1, x2) if xp is None else xp
    abs_x1 = xp.abs(x1)
    return xp.where(x2 >= 0, abs_x1, -abs_x1)


# partial substitute for xp.sign, which does not cover the NaN special case
# that I need. (https://github.com/data-apis/array-api-compat/issues/136)
def xp_sign(x: Array, /, *, xp: ModuleType | None = None) -> Array:
    xp = array_namespace(x) if xp is None else xp
    if is_numpy(xp):  # only NumPy implements the special cases correctly
        return xp.sign(x)
    sign = xp.full_like(x, xp.asarray(xp.nan))
    one = xp.asarray(1, dtype=x.dtype)
    sign = xp.where(x > 0, one, sign)
    sign = xp.where(x < 0, -one, sign)
    sign = xp.where(x == 0, 0*one, sign)
    return sign

# maybe use `scipy.linalg` if/when array API support is added
def xp_vector_norm(x: Array, /, *,
                   axis: int | tuple[int] | None = None,
                   keepdims: bool = False,
                   ord: int | float = 2,
                   xp: ModuleType | None = None) -> Array:
    xp = array_namespace(x) if xp is None else xp

    if SCIPY_ARRAY_API:
        # check for optional `linalg` extension
        if hasattr(xp, 'linalg'):
            return xp.linalg.vector_norm(x, axis=axis, keepdims=keepdims, ord=ord)
        else:
            if ord != 2:
                raise ValueError(
                    "only the Euclidean norm (`ord=2`) is currently supported in "
                    "`xp_vector_norm` for backends not implementing the `linalg` "
                    "extension."
                )
            # return (x @ x)**0.5
            # or to get the right behavior with nd, complex arrays
            return xp.sum(xp.conj(x) * x, axis=axis, keepdims=keepdims)**0.5
    else:
        # to maintain backwards compatibility
        return np.linalg.norm(x, ord=ord, axis=axis, keepdims=keepdims)


def xp_ravel(x: Array, /, *, xp: ModuleType | None = None) -> Array:
    # Equivalent of np.ravel written in terms of array API
    # Even though it's one line, it comes up so often that it's worth having
    # this function for readability
    xp = array_namespace(x) if xp is None else xp
    return xp.reshape(x, (-1,))


<<<<<<< HEAD
=======
def xp_real(x: Array, /, *, xp: ModuleType | None = None) -> Array:
    # Convenience wrapper of xp.real that allows non-complex input;
    # see data-apis/array-api#824
    xp = array_namespace(x) if xp is None else xp
    return xp.real(x) if xp.isdtype(x.dtype, 'complex floating') else x


>>>>>>> 2050d49e
def xp_take_along_axis(arr: Array,
                       indices: Array, /, *,
                       axis: int = -1,
                       xp: ModuleType | None = None) -> Array:
    # Dispatcher for np.take_along_axis for backends that support it;
    # see data-apis/array-api/pull#816
    xp = array_namespace(arr) if xp is None else xp
    if is_torch(xp):
        return xp.take_along_dim(arr, indices, dim=axis)
    elif is_array_api_strict(xp):
        raise NotImplementedError("Array API standard does not define take_along_axis")
    else:
        return xp.take_along_axis(arr, indices, axis)<|MERGE_RESOLUTION|>--- conflicted
+++ resolved
@@ -599,8 +599,6 @@
     return xp.reshape(x, (-1,))
 
 
-<<<<<<< HEAD
-=======
 def xp_real(x: Array, /, *, xp: ModuleType | None = None) -> Array:
     # Convenience wrapper of xp.real that allows non-complex input;
     # see data-apis/array-api#824
@@ -608,7 +606,6 @@
     return xp.real(x) if xp.isdtype(x.dtype, 'complex floating') else x
 
 
->>>>>>> 2050d49e
 def xp_take_along_axis(arr: Array,
                        indices: Array, /, *,
                        axis: int = -1,
