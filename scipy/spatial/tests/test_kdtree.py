--- conflicted
+++ resolved
@@ -712,7 +712,6 @@
         M1 = self.T1.sparse_distance_matrix(self.T2, self.r)
         M2 = self.ref_T1.sparse_distance_matrix(self.ref_T2, self.r)
         assert_array_almost_equal(M1.todense(), M2.todense(), decimal=14)
-<<<<<<< HEAD
         
     def test_against_logic_error_regression(self):
         # regression test for gh-5077 logic error
@@ -721,8 +720,7 @@
         tree = cKDTree(too_many, balanced_tree=False, compact_nodes=False)
         d = tree.sparse_distance_matrix(tree, 3).todense()
         assert_array_almost_equal(d, d.T, decimal=14)
-=======
-    
+
     def test_ckdtree_return_types(self):
         # brute-force reference
         ref = np.zeros((self.n,self.n))
@@ -756,8 +754,6 @@
         r = self.T1.sparse_distance_matrix(self.T2, self.r, 
             output_type='coo_matrix')
         assert_array_almost_equal(ref, r.todense(), decimal=14)
-
->>>>>>> 475a71ce
 
 
 def test_distance_matrix():
